const router = require("express").Router();
const { verifyOwnership } = require("../middleware/verifyOwnership");
const Monitor = require("../models/Monitor");
const {
  getPageSpeedChecks,
  createPageSpeedCheck,
  deletePageSpeedCheck,
} = require("../controllers/pageSpeedCheckController");

/**
 * @route POST /:monitorId
 * @description Create a new PageSpeedCheck for a monitor
 * @access Private
 * @param {string} monitorId - The ID of the monitor
 * @middleware verifyOwnership - Ensures the user owns the monitor
 */
<<<<<<< HEAD
router.post(
  "/:monitorId",
  verifyOwnership(Monitor, "monitorId"),
  createPageSpeedCheck
);
=======
router.post("/:monitorId", verifyOwnership(Monitor, "monitorId"), () => {
  console.log("Create check");
});
>>>>>>> 9e0c80f6

/**
 * @route GET /:monitorId
 * @description Get all PageSpeedChecks for a monitor
 * @access Private
 * @param {string} monitorId - The ID of the monitor
 * @middleware verifyOwnership - Ensures the user owns the monitor
 */
<<<<<<< HEAD
router.get(
  "/:monitorId",
  verifyOwnership(Monitor, "monitorId"),
  getPageSpeedChecks
);
=======
router.get("/:monitorId", verifyOwnership(Monitor, "monitorId"), () => {
  console.log("Get checks");
});
>>>>>>> 9e0c80f6

/**
 * @route POST /delete/:monitorId
 * @description Delete all PageSpeedChecks for a monitor
 * @access Private
 * @param {string} monitorId - The ID of the monitor
 * @middleware verifyOwnership - Ensures the user owns the monitor
 */
<<<<<<< HEAD
router.post(
  "/delete/:monitorId",
  verifyOwnership(Monitor, "monitorId"),
  deletePageSpeedCheck
);
=======
router.delete("/:monitorId", verifyOwnership(Monitor, "monitorId"), () => {
  console.log("Delete checks");
});
>>>>>>> 9e0c80f6

module.exports = router;<|MERGE_RESOLUTION|>--- conflicted
+++ resolved
@@ -14,17 +14,13 @@
  * @param {string} monitorId - The ID of the monitor
  * @middleware verifyOwnership - Ensures the user owns the monitor
  */
-<<<<<<< HEAD
+
 router.post(
   "/:monitorId",
   verifyOwnership(Monitor, "monitorId"),
   createPageSpeedCheck
 );
-=======
-router.post("/:monitorId", verifyOwnership(Monitor, "monitorId"), () => {
-  console.log("Create check");
-});
->>>>>>> 9e0c80f6
+
 
 /**
  * @route GET /:monitorId
@@ -33,17 +29,12 @@
  * @param {string} monitorId - The ID of the monitor
  * @middleware verifyOwnership - Ensures the user owns the monitor
  */
-<<<<<<< HEAD
+
 router.get(
   "/:monitorId",
   verifyOwnership(Monitor, "monitorId"),
   getPageSpeedChecks
 );
-=======
-router.get("/:monitorId", verifyOwnership(Monitor, "monitorId"), () => {
-  console.log("Get checks");
-});
->>>>>>> 9e0c80f6
 
 /**
  * @route POST /delete/:monitorId
@@ -52,16 +43,12 @@
  * @param {string} monitorId - The ID of the monitor
  * @middleware verifyOwnership - Ensures the user owns the monitor
  */
-<<<<<<< HEAD
-router.post(
-  "/delete/:monitorId",
+
+router.delete(
+  "/:monitorId",
   verifyOwnership(Monitor, "monitorId"),
   deletePageSpeedCheck
 );
-=======
-router.delete("/:monitorId", verifyOwnership(Monitor, "monitorId"), () => {
-  console.log("Delete checks");
-});
->>>>>>> 9e0c80f6
+
 
 module.exports = router;