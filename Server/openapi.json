{
<<<<<<< HEAD
  "openapi": "3.1.0",
  "info": {
    "title": "BlueWave Uptime",
    "summary": "BlueWave Uptime OpenAPI Specifications",
    "description": "BlueWave Uptime is an open source server monitoring application used to track the operational status and performance of servers and websites. It regularly checks whether a server/website is accessible and performs optimally, providing real-time alerts and reports on the monitored services' availability, downtime, and response time.",
    "contact": {
      "name": "API Support",
      "url": "mailto:support@bluewavelabs.ca",
      "email": "support@bluewavelabs.ca"
    },
    "license": {
      "name": "AGPLv3",
      "url": "https://github.com/bluewave-labs/bluewave-uptime/tree/HEAD/LICENSE"
    },
    "version": "1.0"
  },
  "servers": [
    {
      "url": "http://localhost:{PORT}/{API_PATH}",
      "description": "Local Development Server",
      "variables": {
        "PORT": {
          "description": "API Port",
          "enum": ["5000"],
          "default": "5000"
        },
        "API_PATH": {
          "description": "API Base Path",
          "enum": ["api/v1"],
          "default": "api/v1"
        }
      }
    },
    {
      "url": "http://localhost/{API_PATH}",
      "description": "Distribution Local Development Server",
      "variables": {
        "API_PATH": {
          "description": "API Base Path",
          "enum": ["api/v1"],
          "default": "api/v1"
        }
      }
    },
    {
      "url": "https://uptime-demo.bluewavelabs.ca/{API_PATH}",
      "description": "Bluewave Demo Server",
      "variables": {
        "PORT": {
          "description": "API Port",
          "enum": ["5000"],
          "default": "5000"
        },
        "API_PATH": {
          "description": "API Base Path",
          "enum": ["api/v1"],
          "default": "api/v1"
        }
      }
    }
  ],
  "tags": [
    {
      "name": "auth",
      "description": "Authentication"
    },
    {
      "name": "invite",
      "description": "Invite"
    },
    {
      "name": "monitors",
      "description": "Monitors"
    },
    {
      "name": "checks",
      "description": "Checks"
    },
    {
      "name": "maintenance-window",
      "description": "Maintenance window"
    },
    {
      "name": "queue",
      "description": "Queue"
    }
  ],
  "paths": {
    "/auth/register": {
      "post": {
        "tags": ["auth"],
        "description": "Register a new user",
        "requestBody": {
          "content": {
            "application/json": {
              "schema": {
                "type": "object",
                "required": [
                  "firstName",
                  "lastName",
                  "email",
                  "password",
                  "role",
                  "teamId"
                ],
                "properties": {
                  "firstName": {
                    "type": "string"
                  },
                  "lastName": {
                    "type": "string"
                  },
                  "email": {
                    "type": "string",
                    "format": "email"
                  },
                  "password": {
                    "type": "string",
                    "format": "password"
                  },
                  "profileImage": {
                    "type": "file",
                    "format": "file"
                  },
                  "role": {
                    "type": "array",
                    "enum": [["user"], ["admin"], ["superadmin"], ["Demo"]],
                    "default": ["superadmin"]
                  },
                  "teamId": {
                    "type": "string",
                    "format": "uuid"
                  }
                }
              }
            }
          }
        },
        "responses": {
          "200": {
            "description": "OK",
            "content": {
              "application/json": {
                "schema": {
                  "$ref": "#/components/schemas/SuccessResponse"
                }
              }
            }
          },
          "422": {
            "description": "Unprocessable Content",
            "content": {
              "application/json": {
                "schema": {
                  "$ref": "#/components/schemas/ErrorResponse"
                }
              }
            }
          },
          "500": {
            "description": "Internal Server Error",
            "content": {
              "application/json": {
                "schema": {
                  "$ref": "#/components/schemas/ErrorResponse"
                }
              }
            }
          }
        }
      }
    },
    "/auth/login": {
      "post": {
        "tags": ["auth"],
        "description": "Login with credentials",
        "requestBody": {
          "content": {
            "application/json": {
              "schema": {
                "type": "object",
                "required": ["email", "password"],
                "properties": {
                  "email": {
                    "type": "string",
                    "format": "email"
                  },
                  "password": {
                    "type": "string",
                    "format": "password"
                  }
                }
              }
            }
          }
        },
        "responses": {
          "200": {
            "description": "OK",
            "content": {
              "application/json": {
                "schema": {
                  "$ref": "#/components/schemas/SuccessResponse"
                }
              }
            }
          },
          "422": {
            "description": "Unprocessable Content",
            "content": {
              "application/json": {
                "schema": {
                  "$ref": "#/components/schemas/ErrorResponse"
                }
              }
            }
          },
          "500": {
            "description": "Internal Server Error",
            "content": {
              "application/json": {
                "schema": {
                  "$ref": "#/components/schemas/ErrorResponse"
                }
              }
            }
          }
        }
      }
    },
    "/auth/refresh": {
      "post": {
        "tags": ["auth"],
        "description": "Generates a new auth token if the refresh token is valid.",
        "requestBody": {
          "content": {
            "application/json": {
              "schema": {
                "type": "object",
                "properties": {}
              }
            }
          },
          "required": false
        },
        "parameters": [
          {
            "name": "x-refresh-token",
            "in": "header",
            "description": "Refresh token required to generate a new auth token.",
            "required": true,
            "schema": {
              "type": "string"
            }
          },
          {
            "name": "authorization",
            "in": "header",
            "description": "Old access token, used to extract payload).",
            "required": true,
            "schema": {
              "type": "string"
            }
          }
        ],
        "responses": {
          "200": {
            "description": "New access token generated.",
            "content": {
              "application/json": {
                "schema": {
                  "$ref": "#/components/schemas/SuccessResponse"
                }
              }
            }
          },
          "401": {
            "description": "Unauthorized or invalid refresh token.",
            "content": {
              "application/json": {
                "schema": {
                  "$ref": "#/components/schemas/ErrorResponse"
                }
              }
            }
          },
          "500": {
            "description": "Internal Server Error",
            "content": {
              "application/json": {
                "schema": {
                  "$ref": "#/components/schemas/ErrorResponse"
                }
              }
            }
          }
        }
      }
    },
    "/auth/user/{userId}": {
      "put": {
        "tags": ["auth"],
        "description": "Change user information",
        "parameters": [
          {
            "name": "userId",
            "in": "path",
            "required": true,
            "schema": {
              "type": "string"
            }
          }
        ],
        "requestBody": {
          "required": true,
          "content": {
            "application/json": {
              "schema": {
                "$ref": "#/components/schemas/UserUpdateRequest"
              }
            }
          }
        },
        "responses": {
          "200": {
            "description": "OK",
            "content": {
              "application/json": {
                "schema": {
                  "$ref": "#/components/schemas/SuccessResponse"
                }
              }
            }
          },
          "422": {
            "description": "Unprocessable Content",
            "content": {
              "application/json": {
                "schema": {
                  "$ref": "#/components/schemas/ErrorResponse"
                }
              }
            }
          },
          "500": {
            "description": "Internal Server Error",
            "content": {
              "application/json": {
                "schema": {
                  "$ref": "#/components/schemas/ErrorResponse"
                }
              }
            }
          }
        },
        "security": [
          {
            "bearerAuth": []
          }
        ]
      },
      "delete": {
        "tags": ["auth"],
        "description": "Delete user",
        "parameters": [
          {
            "name": "userId",
            "in": "path",
            "required": true,
            "schema": {
              "type": "string"
            }
          }
        ],
        "responses": {
          "200": {
            "description": "OK",
            "content": {
              "application/json": {
                "schema": {
                  "$ref": "#/components/schemas/SuccessResponse"
                }
              }
            }
          },
          "422": {
            "description": "Unprocessable Content",
            "content": {
              "application/json": {
                "schema": {
                  "$ref": "#/components/schemas/ErrorResponse"
                }
              }
            }
          },
          "500": {
            "description": "Internal Server Error",
            "content": {
              "application/json": {
                "schema": {
                  "$ref": "#/components/schemas/ErrorResponse"
                }
              }
            }
          }
        },
        "security": [
          {
            "bearerAuth": []
          }
        ]
      }
    },
    "/auth/users/superadmin": {
      "get": {
        "tags": ["auth"],
        "description": "Checks to see if an admin account exists",
        "responses": {
          "200": {
            "description": "OK",
            "content": {
              "application/json": {
                "schema": {
                  "$ref": "#/components/schemas/SuccessResponse"
                }
              }
            }
          },
          "422": {
            "description": "Unprocessable Content",
            "content": {
              "application/json": {
                "schema": {
                  "$ref": "#/components/schemas/ErrorResponse"
                }
              }
            }
          },
          "500": {
            "description": "Internal Server Error",
            "content": {
              "application/json": {
                "schema": {
                  "$ref": "#/components/schemas/ErrorResponse"
                }
              }
            }
          }
        },
        "security": [
          {
            "bearerAuth": []
          }
        ]
      }
    },
    "/auth/users": {
      "get": {
        "tags": ["auth"],
        "description": "Get all users",
        "responses": {
          "200": {
            "description": "OK",
            "content": {
              "application/json": {
                "schema": {
                  "$ref": "#/components/schemas/SuccessResponse"
                }
              }
            }
          },
          "422": {
            "description": "Unprocessable Content",
            "content": {
              "application/json": {
                "schema": {
                  "$ref": "#/components/schemas/ErrorResponse"
                }
              }
            }
          },
          "500": {
            "description": "Internal Server Error",
            "content": {
              "application/json": {
                "schema": {
                  "$ref": "#/components/schemas/ErrorResponse"
                }
              }
            }
          }
        },
        "security": [
          {
            "bearerAuth": []
          }
        ]
      }
    },
    "/auth/recovery/request": {
      "post": {
        "tags": ["auth"],
        "description": "Request a recovery token",
        "requestBody": {
          "content": {
            "application/json": {
              "schema": {
                "type": "object",
                "required": ["email"],
                "properties": {
                  "email": {
                    "type": "string",
                    "format": "email"
                  }
                }
              }
            }
          }
        },
        "responses": {
          "200": {
            "description": "OK",
            "content": {
              "application/json": {
                "schema": {
                  "$ref": "#/components/schemas/SuccessResponse"
                }
              }
            }
          },
          "422": {
            "description": "Unprocessable Content",
            "content": {
              "application/json": {
                "schema": {
                  "$ref": "#/components/schemas/ErrorResponse"
                }
              }
            }
          },
          "500": {
            "description": "Internal Server Error",
            "content": {
              "application/json": {
                "schema": {
                  "$ref": "#/components/schemas/ErrorResponse"
                }
              }
            }
          }
        }
      }
    },
    "/auth/recovery/validate": {
      "post": {
        "tags": ["auth"],
        "description": "Validate recovery token",
        "requestBody": {
          "content": {
            "application/json": {
              "schema": {
                "type": "object",
                "required": ["recoveryToken"],
                "properties": {
                  "recoveryToken": {
                    "type": "string"
                  }
                }
              }
            }
          }
        },
        "responses": {
          "200": {
            "description": "OK",
            "content": {
              "application/json": {
                "schema": {
                  "$ref": "#/components/schemas/SuccessResponse"
                }
              }
            }
          },
          "422": {
            "description": "Unprocessable Content",
            "content": {
              "application/json": {
                "schema": {
                  "$ref": "#/components/schemas/ErrorResponse"
                }
              }
            }
          },
          "500": {
            "description": "Internal Server Error",
            "content": {
              "application/json": {
                "schema": {
                  "$ref": "#/components/schemas/ErrorResponse"
                }
              }
            }
          }
        }
      }
    },
    "/auth/recovery/reset": {
      "post": {
        "tags": ["auth"],
        "description": "Password reset",
        "requestBody": {
          "content": {
            "application/json": {
              "schema": {
                "type": "object",
                "required": ["recoveryToken", "password"],
                "properties": {
                  "recoveryToken": {
                    "type": "string"
                  },
                  "password": {
                    "type": "string"
                  }
                }
              }
            }
          }
        },
        "responses": {
          "200": {
            "description": "OK",
            "content": {
              "application/json": {
                "schema": {
                  "$ref": "#/components/schemas/SuccessResponse"
                }
              }
            }
          },
          "422": {
            "description": "Unprocessable Content",
            "content": {
              "application/json": {
                "schema": {
                  "$ref": "#/components/schemas/ErrorResponse"
                }
              }
            }
          },
          "500": {
            "description": "Internal Server Error",
            "content": {
              "application/json": {
                "schema": {
                  "$ref": "#/components/schemas/ErrorResponse"
                }
              }
            }
          }
        }
      }
    },
    "/invite": {
      "post": {
        "tags": ["invite"],
        "description": "Request an invitation",
        "requestBody": {
          "content": {
            "application/json": {
              "schema": {
                "type": "object",
                "required": ["email", "role"],
                "properties": {
                  "email": {
                    "type": "string"
                  },
                  "role": {
                    "type": "array"
                  }
                }
              }
            }
          }
        },
        "responses": {
          "200": {
            "description": "OK",
            "content": {
              "application/json": {
                "schema": {
                  "$ref": "#/components/schemas/SuccessResponse"
                }
              }
            }
          },
          "422": {
            "description": "Unprocessable Content",
            "content": {
              "application/json": {
                "schema": {
                  "$ref": "#/components/schemas/ErrorResponse"
                }
              }
            }
          },
          "500": {
            "description": "Internal Server Error",
            "content": {
              "application/json": {
                "schema": {
                  "$ref": "#/components/schemas/ErrorResponse"
                }
              }
            }
          }
        },
        "security": [
          {
            "bearerAuth": []
          }
        ]
      }
    },
    "/invite/verify": {
      "post": {
        "tags": ["invite"],
        "description": "Request an invitation",
        "requestBody": {
          "content": {
            "application/json": {
              "schema": {
                "type": "object",
                "required": ["token"],
                "properties": {
                  "token": {
                    "type": "string"
                  }
                }
              }
            }
          }
        },
        "responses": {
          "200": {
            "description": "OK",
            "content": {
              "application/json": {
                "schema": {
                  "$ref": "#/components/schemas/SuccessResponse"
                }
              }
            }
          },
          "422": {
            "description": "Unprocessable Content",
            "content": {
              "application/json": {
                "schema": {
                  "$ref": "#/components/schemas/ErrorResponse"
                }
              }
            }
          },
          "500": {
            "description": "Internal Server Error",
            "content": {
              "application/json": {
                "schema": {
                  "$ref": "#/components/schemas/ErrorResponse"
                }
              }
            }
          }
        },
        "security": [
          {
            "bearerAuth": []
          }
        ]
      }
    },
    "/monitors": {
      "get": {
        "tags": ["monitors"],
        "description": "Get all monitors",
        "responses": {
          "200": {
            "description": "OK",
            "content": {
              "application/json": {
                "schema": {
                  "$ref": "#/components/schemas/SuccessResponse"
                }
              }
            }
          },
          "422": {
            "description": "Unprocessable Content",
            "content": {
              "application/json": {
                "schema": {
                  "$ref": "#/components/schemas/ErrorResponse"
                }
              }
            }
          },
          "500": {
            "description": "Internal Server Error",
            "content": {
              "application/json": {
                "schema": {
                  "$ref": "#/components/schemas/ErrorResponse"
                }
              }
            }
          }
        },
        "security": [
          {
            "bearerAuth": []
          }
        ]
      },
      "post": {
        "tags": ["monitors"],
        "description": "Create a new monitor",
        "requestBody": {
          "content": {
            "application/json": {
              "schema": {
                "$ref": "#/components/schemas/CreateMonitorBody"
              }
            }
          }
        },
        "responses": {
          "200": {
            "description": "OK",
            "content": {
              "application/json": {
                "schema": {
                  "$ref": "#/components/schemas/SuccessResponse"
                }
              }
            }
          },
          "422": {
            "description": "Unprocessable Content",
            "content": {
              "application/json": {
                "schema": {
                  "$ref": "#/components/schemas/ErrorResponse"
                }
              }
            }
          },
          "500": {
            "description": "Internal Server Error",
            "content": {
              "application/json": {
                "schema": {
                  "$ref": "#/components/schemas/ErrorResponse"
                }
              }
            }
          }
        },
        "security": [
          {
            "bearerAuth": []
          }
        ]
      },
      "delete": {
        "tags": ["monitors"],
        "description": "Delete all monitors",
        "responses": {
          "200": {
            "description": "OK",
            "content": {
              "application/json": {
                "schema": {
                  "$ref": "#/components/schemas/SuccessResponse"
                }
              }
            }
          },
          "422": {
            "description": "Unprocessable Content",
            "content": {
              "application/json": {
                "schema": {
                  "$ref": "#/components/schemas/ErrorResponse"
                }
              }
            }
          },
          "500": {
            "description": "Internal Server Error",
            "content": {
              "application/json": {
                "schema": {
                  "$ref": "#/components/schemas/ErrorResponse"
                }
              }
            }
          }
        },
        "security": [
          {
            "bearerAuth": []
          }
        ]
      }
    },
    "/monitors/{monitorId}": {
      "get": {
        "tags": ["monitors"],
        "description": "Get monitor by id",
        "parameters": [
          {
            "name": "monitorId",
            "in": "path",
            "required": true,
            "schema": {
              "type": "string"
            }
          }
        ],
        "responses": {
          "200": {
            "description": "OK",
            "content": {
              "application/json": {
                "schema": {
                  "$ref": "#/components/schemas/SuccessResponse"
                }
              }
            }
          },
          "422": {
            "description": "Unprocessable Content",
            "content": {
              "application/json": {
                "schema": {
                  "$ref": "#/components/schemas/ErrorResponse"
                }
              }
            }
          },
          "500": {
            "description": "Internal Server Error",
            "content": {
              "application/json": {
                "schema": {
                  "$ref": "#/components/schemas/ErrorResponse"
                }
              }
            }
          }
        },
        "security": [
          {
            "bearerAuth": []
          }
        ]
      },
      "put": {
        "tags": ["monitors"],
        "description": "Update monitor by id",
        "parameters": [
          {
            "name": "monitorId",
            "in": "path",
            "required": true,
            "schema": {
              "type": "string"
            }
          }
        ],
        "requestBody": {
          "content": {
            "application/json": {
              "schema": {
                "$ref": "#/components/schemas/UpdateMonitorBody"
              }
            }
          }
        },
        "responses": {
          "200": {
            "description": "OK",
            "content": {
              "application/json": {
                "schema": {
                  "$ref": "#/components/schemas/SuccessResponse"
                }
              }
            }
          },
          "422": {
            "description": "Unprocessable Content",
            "content": {
              "application/json": {
                "schema": {
                  "$ref": "#/components/schemas/ErrorResponse"
                }
              }
            }
          },
          "500": {
            "description": "Internal Server Error",
            "content": {
              "application/json": {
                "schema": {
                  "$ref": "#/components/schemas/ErrorResponse"
                }
              }
            }
          }
        },
        "security": [
          {
            "bearerAuth": []
          }
        ]
      },
      "delete": {
        "tags": ["monitors"],
        "description": "Delete monitor by id",
        "parameters": [
          {
            "name": "monitorId",
            "in": "path",
            "required": true,
            "schema": {
              "type": "string"
            }
          }
        ],
        "responses": {
          "200": {
            "description": "OK",
            "content": {
              "application/json": {
                "schema": {
                  "$ref": "#/components/schemas/SuccessResponse"
                }
              }
            }
          },
          "422": {
            "description": "Unprocessable Content",
            "content": {
              "application/json": {
                "schema": {
                  "$ref": "#/components/schemas/ErrorResponse"
                }
              }
            }
          },
          "500": {
            "description": "Internal Server Error",
            "content": {
              "application/json": {
                "schema": {
                  "$ref": "#/components/schemas/ErrorResponse"
                }
              }
            }
          }
        },
        "security": [
          {
            "bearerAuth": []
          }
        ]
      }
    },
    "/monitors/stats/{monitorId}": {
      "get": {
        "tags": ["monitors"],
        "description": "Get monitor stats",
        "parameters": [
          {
            "name": "monitorId",
            "in": "path",
            "required": true,
            "schema": {
              "type": "string"
            }
          }
        ],
        "responses": {
          "200": {
            "description": "OK",
            "content": {
              "application/json": {
                "schema": {
                  "$ref": "#/components/schemas/SuccessResponse"
                }
              }
            }
          },
          "422": {
            "description": "Unprocessable Content",
            "content": {
              "application/json": {
                "schema": {
                  "$ref": "#/components/schemas/ErrorResponse"
                }
              }
            }
          },
          "500": {
            "description": "Internal Server Error",
            "content": {
              "application/json": {
                "schema": {
                  "$ref": "#/components/schemas/ErrorResponse"
                }
              }
            }
          }
        },
        "security": [
          {
            "bearerAuth": []
          }
        ]
      }
    },
    "/monitors/certificate/{monitorId}": {
      "get": {
        "tags": ["monitors"],
        "description": "Get monitor certificate",
        "parameters": [
          {
            "name": "monitorId",
            "in": "path",
            "required": true,
            "schema": {
              "type": "string"
            }
          }
        ],
        "responses": {
          "200": {
            "description": "OK",
            "content": {
              "application/json": {
                "schema": {
                  "$ref": "#/components/schemas/SuccessResponse"
                }
              }
            }
          },
          "422": {
            "description": "Unprocessable Content",
            "content": {
              "application/json": {
                "schema": {
                  "$ref": "#/components/schemas/ErrorResponse"
                }
              }
            }
          },
          "500": {
            "description": "Internal Server Error",
            "content": {
              "application/json": {
                "schema": {
                  "$ref": "#/components/schemas/ErrorResponse"
                }
              }
            }
          }
        },
        "security": [
          {
            "bearerAuth": []
          }
        ]
      }
    },
    "/monitors/team/summary/{teamId}": {
      "get": {
        "tags": ["monitors"],
        "description": "Get monitors and summary by teamId",
        "parameters": [
          {
            "name": "teamId",
            "in": "path",
            "required": true,
            "schema": {
              "type": "string"
            }
          },
          {
            "name": "type",
            "in": "query",
            "required": false,
            "schema": {
              "type": "array",
              "enum": ["http", "ping", "pagespeed"]
            }
          }
        ],
        "responses": {
          "200": {
            "description": "OK",
            "content": {
              "application/json": {
                "schema": {
                  "$ref": "#/components/schemas/SuccessResponse"
                }
              }
            }
          },
          "422": {
            "description": "Unprocessable Content",
            "content": {
              "application/json": {
                "schema": {
                  "$ref": "#/components/schemas/ErrorResponse"
                }
              }
            }
          },
          "500": {
            "description": "Internal Server Error",
            "content": {
              "application/json": {
                "schema": {
                  "$ref": "#/components/schemas/ErrorResponse"
                }
              }
            }
          }
        },
        "security": [
          {
            "bearerAuth": []
          }
        ]
      }
    },
    "/monitors/team/{teamId}": {
      "get": {
        "tags": ["monitors"],
        "description": "Get monitors by teamId",
        "parameters": [
          {
            "name": "teamId",
            "in": "path",
            "required": true,
            "schema": {
              "type": "string"
            }
          },
          {
            "name": "status",
            "description": "Status of monitor, true for up, false for down",
            "in": "query",
            "required": false,
            "schema": {
              "type": "boolean"
            }
          },
          {
            "name": "checkOrder",
            "description": "Order of checks",
            "in": "query",
            "required": false,
            "schema": {
              "type": "string",
              "enum": ["asc", "desc"]
            }
          },
          {
            "name": "limit",
            "description": "Number of checks to return with monitor",
            "in": "query",
            "required": false,
            "schema": {
              "type": "integer"
            }
          },
          {
            "name": "type",
            "description": "Type of monitor",
            "in": "query",
            "required": false,
            "schema": {
              "type": "string",
              "enum": ["http", "ping", "pagespeed"]
            }
          },
          {
            "name": "page",
            "in": "query",
            "required": false,
            "schema": {
              "type": "integer"
            }
          },
          {
            "name": "rowsPerPage",
            "in": "query",
            "required": false,
            "schema": {
              "type": "integer"
            }
          },
          {
            "name": "filter",
            "description": "Value to filter by",
            "in": "query",
            "required": false,
            "schema": {
              "type": "string"
            }
          },
          {
            "name": "field",
            "description": "Field to filter on",
            "in": "query",
            "required": false,
            "schema": {
              "type": "string"
            }
          },
          {
            "name": "order",
            "description": "Sort order of results",
            "in": "query",
            "required": false,
            "schema": {
              "type": "string",
              "enum": ["http", "ping", "pagespeed"]
            }
          }
        ],
        "responses": {
          "200": {
            "description": "OK",
            "content": {
              "application/json": {
                "schema": {
                  "$ref": "#/components/schemas/SuccessResponse"
                }
              }
            }
          },
          "422": {
            "description": "Unprocessable Content",
            "content": {
              "application/json": {
                "schema": {
                  "$ref": "#/components/schemas/ErrorResponse"
                }
              }
            }
          },
          "500": {
            "description": "Internal Server Error",
            "content": {
              "application/json": {
                "schema": {
                  "$ref": "#/components/schemas/ErrorResponse"
                }
              }
            }
          }
        },
        "security": [
          {
            "bearerAuth": []
          }
        ]
      }
    },
    "/monitors/pause/{monitorId}": {
      "post": {
        "tags": ["monitors"],
        "description": "Pause monitor",
        "parameters": [
          {
            "name": "monitorId",
            "in": "path",
            "required": true,
            "schema": {
              "type": "string"
            }
          }
        ],
        "responses": {
          "200": {
            "description": "OK",
            "content": {
              "application/json": {
                "schema": {
                  "$ref": "#/components/schemas/SuccessResponse"
                }
              }
            }
          },
          "422": {
            "description": "Unprocessable Content",
            "content": {
              "application/json": {
                "schema": {
                  "$ref": "#/components/schemas/ErrorResponse"
                }
              }
            }
          },
          "500": {
            "description": "Internal Server Error",
            "content": {
              "application/json": {
                "schema": {
                  "$ref": "#/components/schemas/ErrorResponse"
                }
              }
            }
          }
        },
        "security": [
          {
            "bearerAuth": []
          }
        ]
      }
    },
    "/monitors/demo": {
      "post": {
        "tags": ["monitors"],
        "description": "Create a demo monitor",
        "requestBody": {
          "content": {
            "application/json": {
              "schema": {
                "$ref": "#/components/schemas/CreateMonitorBody"
              }
            }
          }
        },
        "responses": {
          "200": {
            "description": "OK",
            "content": {
              "application/json": {
                "schema": {
                  "$ref": "#/components/schemas/SuccessResponse"
                }
              }
            }
          },
          "422": {
            "description": "Unprocessable Content",
            "content": {
              "application/json": {
                "schema": {
                  "$ref": "#/components/schemas/ErrorResponse"
                }
              }
            }
          },
          "500": {
            "description": "Internal Server Error",
            "content": {
              "application/json": {
                "schema": {
                  "$ref": "#/components/schemas/ErrorResponse"
                }
              }
            }
          }
        },
        "security": [
          {
            "bearerAuth": []
          }
        ]
      }
    },
    "/checks/{monitorId}": {
      "get": {
        "tags": ["checks"],
        "description": "Get all checks for a monitor",
        "parameters": [
          {
            "name": "monitorId",
            "in": "path",
            "required": true,
            "schema": {
              "type": "string"
            }
          }
        ],
        "responses": {
          "200": {
            "description": "OK",
            "content": {
              "application/json": {
                "schema": {
                  "$ref": "#/components/schemas/SuccessResponse"
                }
              }
            }
          },
          "422": {
            "description": "Unprocessable Content",
            "content": {
              "application/json": {
                "schema": {
                  "$ref": "#/components/schemas/ErrorResponse"
                }
              }
            }
          },
          "500": {
            "description": "Internal Server Error",
            "content": {
              "application/json": {
                "schema": {
                  "$ref": "#/components/schemas/ErrorResponse"
                }
              }
            }
          }
        },
        "security": [
          {
            "bearerAuth": []
          }
        ]
      },
      "post": {
        "tags": ["checks"],
        "description": "Create a new check",
        "parameters": [
          {
            "name": "monitorId",
            "in": "path",
            "required": true,
            "schema": {
              "type": "string"
            }
          }
        ],
        "requestBody": {
          "content": {
            "application/json": {
              "schema": {
                "$ref": "#/components/schemas/CreateCheckBody"
              }
            }
          }
        },
        "responses": {
          "200": {
            "description": "OK",
            "content": {
              "application/json": {
                "schema": {
                  "$ref": "#/components/schemas/SuccessResponse"
                }
              }
            }
          },
          "422": {
            "description": "Unprocessable Content",
            "content": {
              "application/json": {
                "schema": {
                  "$ref": "#/components/schemas/ErrorResponse"
                }
              }
            }
          },
          "500": {
            "description": "Internal Server Error",
            "content": {
              "application/json": {
                "schema": {
                  "$ref": "#/components/schemas/ErrorResponse"
                }
              }
            }
          }
        },
        "security": [
          {
            "bearerAuth": []
          }
        ]
      },
      "delete": {
        "tags": ["checks"],
        "description": "Delete all checks for a monitor",
        "parameters": [
          {
            "name": "monitorId",
            "in": "path",
            "required": true,
            "schema": {
              "type": "string"
            }
          }
        ],
        "responses": {
          "200": {
            "description": "OK",
            "content": {
              "application/json": {
                "schema": {
                  "$ref": "#/components/schemas/SuccessResponse"
                }
              }
            }
          },
          "422": {
            "description": "Unprocessable Content",
            "content": {
              "application/json": {
                "schema": {
                  "$ref": "#/components/schemas/ErrorResponse"
                }
              }
            }
          },
          "500": {
            "description": "Internal Server Error",
            "content": {
              "application/json": {
                "schema": {
                  "$ref": "#/components/schemas/ErrorResponse"
                }
              }
            }
          }
        },
        "security": [
          {
            "bearerAuth": []
          }
        ]
      }
    },
    "/checks/team/{teamId}": {
      "get": {
        "tags": ["checks"],
        "description": "Get all checks for a team",
        "parameters": [
          {
            "name": "teamId",
            "in": "path",
            "required": true,
            "schema": {
              "type": "string"
            }
          }
        ],
        "responses": {
          "200": {
            "description": "OK",
            "content": {
              "application/json": {
                "schema": {
                  "$ref": "#/components/schemas/SuccessResponse"
                }
              }
            }
          },
          "422": {
            "description": "Unprocessable Content",
            "content": {
              "application/json": {
                "schema": {
                  "$ref": "#/components/schemas/ErrorResponse"
                }
              }
            }
          },
          "500": {
            "description": "Internal Server Error",
            "content": {
              "application/json": {
                "schema": {
                  "$ref": "#/components/schemas/ErrorResponse"
                }
              }
            }
          }
        },
        "security": [
          {
            "bearerAuth": []
          }
        ]
      },
      "delete": {
        "tags": ["checks"],
        "description": "Delete all checks for a team",
        "parameters": [
          {
            "name": "teamId",
            "in": "path",
            "required": true,
            "schema": {
              "type": "string"
            }
          }
        ],
        "responses": {
          "200": {
            "description": "OK",
            "content": {
              "application/json": {
                "schema": {
                  "$ref": "#/components/schemas/SuccessResponse"
                }
              }
            }
          },
          "422": {
            "description": "Unprocessable Content",
            "content": {
              "application/json": {
                "schema": {
                  "$ref": "#/components/schemas/ErrorResponse"
                }
              }
            }
          },
          "500": {
            "description": "Internal Server Error",
            "content": {
              "application/json": {
                "schema": {
                  "$ref": "#/components/schemas/ErrorResponse"
                }
              }
            }
          }
        },
        "security": [
          {
            "bearerAuth": []
          }
        ]
      }
    },
    "/checks/team/ttl": {
      "put": {
        "tags": ["checks"],
        "description": "Update check TTL",
        "requestBody": {
          "content": {
            "application/json": {
              "schema": {
                "$ref": "#/components/schemas/UpdateCheckTTLBody"
              }
            }
          }
        },
        "responses": {
          "200": {
            "description": "OK",
            "content": {
              "application/json": {
                "schema": {
                  "$ref": "#/components/schemas/SuccessResponse"
                }
              }
            }
          },
          "422": {
            "description": "Unprocessable Content",
            "content": {
              "application/json": {
                "schema": {
                  "$ref": "#/components/schemas/ErrorResponse"
                }
              }
            }
          },
          "500": {
            "description": "Internal Server Error",
            "content": {
              "application/json": {
                "schema": {
                  "$ref": "#/components/schemas/ErrorResponse"
                }
              }
            }
          }
        },
        "security": [
          {
            "bearerAuth": []
          }
        ]
      }
    },
    "/maintenance-window/monitor/{monitorId}": {
      "get": {
        "tags": ["maintenance-window"],
        "description": "Get maintenance window for monitor",
        "parameters": [
          {
            "name": "monitorId",
            "in": "path",
            "required": true,
            "schema": {
              "type": "string"
            }
          }
        ],
        "responses": {
          "200": {
            "description": "OK",
            "content": {
              "application/json": {
                "schema": {
                  "$ref": "#/components/schemas/SuccessResponse"
                }
              }
            }
          },
          "422": {
            "description": "Unprocessable Content",
            "content": {
              "application/json": {
                "schema": {
                  "$ref": "#/components/schemas/ErrorResponse"
                }
              }
            }
          },
          "500": {
            "description": "Internal Server Error",
            "content": {
              "application/json": {
                "schema": {
                  "$ref": "#/components/schemas/ErrorResponse"
                }
              }
            }
          }
        },
        "security": [
          {
            "bearerAuth": []
          }
        ]
      },
      "post": {
        "tags": ["maintenance-window"],
        "description": "Create maintenance window for monitor",
        "parameters": [
          {
            "name": "monitorId",
            "in": "path",
            "required": true,
            "schema": {
              "type": "string"
            }
          }
        ],
        "requestBody": {
          "content": {
            "application/json": {
              "schema": {
                "$ref": "#/components/schemas/CreateMaintenanceWindowBody"
              }
            }
          }
        },
        "responses": {
          "200": {
            "description": "OK",
            "content": {
              "application/json": {
                "schema": {
                  "$ref": "#/components/schemas/SuccessResponse"
                }
              }
            }
          },
          "422": {
            "description": "Unprocessable Content",
            "content": {
              "application/json": {
                "schema": {
                  "$ref": "#/components/schemas/ErrorResponse"
                }
              }
            }
          },
          "500": {
            "description": "Internal Server Error",
            "content": {
              "application/json": {
                "schema": {
                  "$ref": "#/components/schemas/ErrorResponse"
                }
              }
            }
          }
        },
        "security": [
          {
            "bearerAuth": []
          }
        ]
      }
    },
    "/maintenance-window/user/{userId}": {
      "get": {
        "tags": ["maintenance-window"],
        "description": "Get maintenance window for user",
        "parameters": [
          {
            "name": "userId",
            "in": "path",
            "required": true,
            "schema": {
              "type": "string"
            }
          }
        ],
        "responses": {
          "200": {
            "description": "OK",
            "content": {
              "application/json": {
                "schema": {
                  "$ref": "#/components/schemas/SuccessResponse"
                }
              }
            }
          },
          "422": {
            "description": "Unprocessable Content",
            "content": {
              "application/json": {
                "schema": {
                  "$ref": "#/components/schemas/ErrorResponse"
                }
              }
            }
          },
          "500": {
            "description": "Internal Server Error",
            "content": {
              "application/json": {
                "schema": {
                  "$ref": "#/components/schemas/ErrorResponse"
                }
              }
            }
          }
        },
        "security": [
          {
            "bearerAuth": []
          }
        ]
      }
    },
    "/queue/jobs": {
      "get": {
        "tags": ["queue"],
        "description": "Get all jobs in queue",
        "responses": {
          "200": {
            "description": "OK",
            "content": {
              "application/json": {
                "schema": {
                  "$ref": "#/components/schemas/SuccessResponse"
                }
              }
            }
          },
          "422": {
            "description": "Unprocessable Content",
            "content": {
              "application/json": {
                "schema": {
                  "$ref": "#/components/schemas/ErrorResponse"
                }
              }
            }
          },
          "500": {
            "description": "Internal Server Error",
            "content": {
              "application/json": {
                "schema": {
                  "$ref": "#/components/schemas/ErrorResponse"
                }
              }
            }
          }
        },
        "security": [
          {
            "bearerAuth": []
          }
        ]
      },
      "post": {
        "tags": ["queue"],
        "description": "Create a new job.  Useful for testing scaling workers",
        "responses": {
          "200": {
            "description": "OK",
            "content": {
              "application/json": {
                "schema": {
                  "$ref": "#/components/schemas/SuccessResponse"
                }
              }
            }
          },
          "422": {
            "description": "Unprocessable Content",
            "content": {
              "application/json": {
                "schema": {
                  "$ref": "#/components/schemas/ErrorResponse"
                }
              }
            }
          },
          "500": {
            "description": "Internal Server Error",
            "content": {
              "application/json": {
                "schema": {
                  "$ref": "#/components/schemas/ErrorResponse"
                }
              }
            }
          }
        },
        "security": [
          {
            "bearerAuth": []
          }
        ]
      }
    },
    "/queue/metrics": {
      "get": {
        "tags": ["queue"],
        "description": "Get queue metrics",
        "responses": {
          "200": {
            "description": "OK",
            "content": {
              "application/json": {
                "schema": {
                  "$ref": "#/components/schemas/SuccessResponse"
                }
              }
            }
          },
          "422": {
            "description": "Unprocessable Content",
            "content": {
              "application/json": {
                "schema": {
                  "$ref": "#/components/schemas/ErrorResponse"
                }
              }
            }
          },
          "500": {
            "description": "Internal Server Error",
            "content": {
              "application/json": {
                "schema": {
                  "$ref": "#/components/schemas/ErrorResponse"
                }
              }
            }
          }
        },
        "security": [
          {
            "bearerAuth": []
          }
        ]
      }
    },
    "/queue/obliterate": {
      "post": {
        "tags": ["queue"],
        "description": "Obliterate job queue",
        "responses": {
          "200": {
            "description": "OK",
            "content": {
              "application/json": {
                "schema": {
                  "$ref": "#/components/schemas/SuccessResponse"
                }
              }
            }
          },
          "422": {
            "description": "Unprocessable Content",
            "content": {
              "application/json": {
                "schema": {
                  "$ref": "#/components/schemas/ErrorResponse"
                }
              }
            }
          },
          "500": {
            "description": "Internal Server Error",
            "content": {
              "application/json": {
                "schema": {
                  "$ref": "#/components/schemas/ErrorResponse"
                }
              }
            }
          }
        },
        "security": [
          {
            "bearerAuth": []
          }
        ]
      }
    }
  },

  "components": {
    "securitySchemes": {
      "bearerAuth": {
        "type": "http",
        "scheme": "bearer",
        "bearerFormat": "JWT"
      }
    },
    "schemas": {
      "ErrorResponse": {
        "type": "object",
        "properties": {
          "success": {
            "type": "boolean",
            "default": false
          },
          "msg": {
            "type": "string"
          }
        }
      },
      "SuccessResponse": {
        "type": "object",
        "properties": {
          "success": {
            "type": "boolean",
            "default": true
          },
          "msg": {
            "type": "string"
          },
          "data": {
            "type": "object"
          }
        }
      },
      "UserUpdateRequest": {
        "type": "object",
        "required": [
          "firstName",
          "lastName",
          "email",
          "password",
          "role",
          "teamId"
        ],
        "properties": {
          "firstName": {
            "type": "string"
          },
          "lastName": {
            "type": "string"
          },
          "password": {
            "type": "string",
            "format": "password"
          },
          "newPassword": {
            "type": "string",
            "format": "password"
          },
          "profileImage": {
            "type": "file",
            "format": "file"
          },
          "role": {
            "type": "array",
            "enum": [["user"], ["admin"], ["superadmin"], ["Demo"]],
            "default": ["superadmin"]
          },
          "deleteProfileImage": {
            "type": "boolean"
          }
        }
      },
      "CreateMonitorBody": {
        "type": "object",
        "required": ["userId", "teamId", "name", "description", "type", "url"],
        "properties": {
          "_id": {
            "type": "string"
          },
          "userId": {
            "type": "string"
          },
          "teamId": {
            "type": "string"
          },
          "name": {
            "type": "string"
          },
          "description": {
            "type": "string"
          },
          "type": {
            "type": "string",
            "enum": ["http", "ping", "pagespeed"]
          },
          "url": {
            "type": "string"
          },
          "isActive": {
            "type": "boolean"
          },
          "interval": {
            "type": "integer"
          },
          "notifications": {
            "type": "array",
            "items": {
              "type": "string"
            }
          }
        }
      },
      "UpdateMonitorBody": {
        "type": "object",
        "properties": {
          "name": {
            "type": "string"
          },
          "description": {
            "type": "string"
          },
          "interval": {
            "type": "integer"
          },
          "notifications": {
            "type": "array",
            "items": {
              "type": "string"
            }
          }
        }
      },
      "CreateCheckBody": {
        "type": "object",
        "required": [
          "monitorId",
          "status",
          "responseTime",
          "statusCode",
          "message"
        ],
        "properties": {
          "monitorId": {
            "type": "string"
          },
          "status": {
            "type": "boolean"
          },
          "responseTime": {
            "type": "integer"
          },
          "statusCode": {
            "type": "integer"
          },
          "message": {
            "type": "string"
          }
        }
      },
      "UpdateCheckTTLBody": {
        "type": "object",
        "required": ["ttl"],
        "properties": {
          "ttl": {
            "type": "integer"
          }
        }
      },
      "CreateMaintenanceWindowBody": {
        "type": "object",
        "required": ["userId", "active", "oneTime", "start", "end"],
        "properties": {
          "userId": {
            "type": "string"
          },
          "active": {
            "type": "boolean"
          },
          "oneTime": {
            "type": "boolean"
          },
          "start": {
            "type": "string",
            "format": "date-time"
          },
          "end": {
            "type": "string",
            "format": "date-time"
          },
          "expiry": {
            "type": "string",
            "format": "date-time"
          }
        }
      }
    }
  }
=======
	"openapi": "3.1.0",
	"info": {
		"title": "BlueWave Uptime",
		"summary": "BlueWave Uptime OpenAPI Specifications",
		"description": "BlueWave Uptime is an open source server monitoring application used to track the operational status and performance of servers and websites. It regularly checks whether a server/website is accessible and performs optimally, providing real-time alerts and reports on the monitored services' availability, downtime, and response time.",
		"contact": {
			"name": "API Support",
			"url": "mailto:support@bluewavelabs.ca",
			"email": "support@bluewavelabs.ca"
		},
		"license": {
			"name": "AGPLv3",
			"url": "https://github.com/bluewave-labs/bluewave-uptime/tree/HEAD/LICENSE"
		},
		"version": "1.0"
	},
	"servers": [
		{
			"url": "http://localhost:{PORT}/{API_PATH}",
			"description": "Local Development Server",
			"variables": {
				"PORT": {
					"description": "API Port",
					"enum": [
						"5000"
					],
					"default": "5000"
				},
				"API_PATH": {
					"description": "API Base Path",
					"enum": [
						"api/v1"
					],
					"default": "api/v1"
				}
			}
		},
		{
			"url": "http://localhost/{API_PATH}",
			"description": "Distribution Local Development Server",
			"variables": {
				"API_PATH": {
					"description": "API Base Path",
					"enum": [
						"api/v1"
					],
					"default": "api/v1"
				}
			}
		},
		{
			"url": "https://uptime-demo.bluewavelabs.ca/{API_PATH}",
			"description": "Bluewave Demo Server",
			"variables": {
				"PORT": {
					"description": "API Port",
					"enum": [
						"5000"
					],
					"default": "5000"
				},
				"API_PATH": {
					"description": "API Base Path",
					"enum": [
						"api/v1"
					],
					"default": "api/v1"
				}
			}
		}
	],
	"tags": [
		{
			"name": "auth",
			"description": "Authentication"
		},
		{
			"name": "invite",
			"description": "Invite"
		},
		{
			"name": "monitors",
			"description": "Monitors"
		},
		{
			"name": "checks",
			"description": "Checks"
		},
		{
			"name": "maintenance-window",
			"description": "Maintenance window"
		},
		{
			"name": "queue",
			"description": "Queue"
		}
	],
	"paths": {
		"/auth/register": {
			"post": {
				"tags": [
					"auth"
				],
				"description": "Register a new user",
				"requestBody": {
					"content": {
						"application/json": {
							"schema": {
								"type": "object",
								"required": [
									"firstName",
									"lastName",
									"email",
									"password",
									"role",
									"teamId"
								],
								"properties": {
									"firstName": {
										"type": "string"
									},
									"lastName": {
										"type": "string"
									},
									"email": {
										"type": "string",
										"format": "email"
									},
									"password": {
										"type": "string",
										"format": "password"
									},
									"profileImage": {
										"type": "file",
										"format": "file"
									},
									"role": {
										"type": "array",
										"enum": [
											[
												"user"
											],
											[
												"admin"
											],
											[
												"superadmin"
											],
											[
												"Demo"
											]
										],
										"default": [
											"superadmin"
										]
									},
									"teamId": {
										"type": "string",
										"format": "uuid"
									}
								}
							}
						}
					}
				},
				"responses": {
					"200": {
						"description": "OK",
						"content": {
							"application/json": {
								"schema": {
									"$ref": "#/components/schemas/SuccessResponse"
								}
							}
						}
					},
					"422": {
						"description": "Unprocessable Content",
						"content": {
							"application/json": {
								"schema": {
									"$ref": "#/components/schemas/ErrorResponse"
								}
							}
						}
					},
					"500": {
						"description": "Internal Server Error",
						"content": {
							"application/json": {
								"schema": {
									"$ref": "#/components/schemas/ErrorResponse"
								}
							}
						}
					}
				}
			}
		},
		"/auth/login": {
			"post": {
				"tags": [
					"auth"
				],
				"description": "Login with credentials",
				"requestBody": {
					"content": {
						"application/json": {
							"schema": {
								"type": "object",
								"required": [
									"email",
									"password"
								],
								"properties": {
									"email": {
										"type": "string",
										"format": "email"
									},
									"password": {
										"type": "string",
										"format": "password"
									}
								}
							}
						}
					}
				},
				"responses": {
					"200": {
						"description": "OK",
						"content": {
							"application/json": {
								"schema": {
									"$ref": "#/components/schemas/SuccessResponse"
								}
							}
						}
					},
					"422": {
						"description": "Unprocessable Content",
						"content": {
							"application/json": {
								"schema": {
									"$ref": "#/components/schemas/ErrorResponse"
								}
							}
						}
					},
					"500": {
						"description": "Internal Server Error",
						"content": {
							"application/json": {
								"schema": {
									"$ref": "#/components/schemas/ErrorResponse"
								}
							}
						}
					}
				}
			}
		},
		"/auth/user/{userId}": {
			"put": {
				"tags": [
					"auth"
				],
				"description": "Change user information",
				"parameters": [
					{
						"name": "userId",
						"in": "path",
						"required": true,
						"schema": {
							"type": "string"
						}
					}
				],
				"requestBody": {
					"required": true,
					"content": {
						"application/json": {
							"schema": {
								"$ref": "#/components/schemas/UserUpdateRequest"
							}
						}
					}
				},
				"responses": {
					"200": {
						"description": "OK",
						"content": {
							"application/json": {
								"schema": {
									"$ref": "#/components/schemas/SuccessResponse"
								}
							}
						}
					},
					"422": {
						"description": "Unprocessable Content",
						"content": {
							"application/json": {
								"schema": {
									"$ref": "#/components/schemas/ErrorResponse"
								}
							}
						}
					},
					"500": {
						"description": "Internal Server Error",
						"content": {
							"application/json": {
								"schema": {
									"$ref": "#/components/schemas/ErrorResponse"
								}
							}
						}
					}
				},
				"security": [
					{
						"bearerAuth": []
					}
				]
			},
			"delete": {
				"tags": [
					"auth"
				],
				"description": "Delete user",
				"parameters": [
					{
						"name": "userId",
						"in": "path",
						"required": true,
						"schema": {
							"type": "string"
						}
					}
				],
				"responses": {
					"200": {
						"description": "OK",
						"content": {
							"application/json": {
								"schema": {
									"$ref": "#/components/schemas/SuccessResponse"
								}
							}
						}
					},
					"422": {
						"description": "Unprocessable Content",
						"content": {
							"application/json": {
								"schema": {
									"$ref": "#/components/schemas/ErrorResponse"
								}
							}
						}
					},
					"500": {
						"description": "Internal Server Error",
						"content": {
							"application/json": {
								"schema": {
									"$ref": "#/components/schemas/ErrorResponse"
								}
							}
						}
					}
				},
				"security": [
					{
						"bearerAuth": []
					}
				]
			}
		},
		"/auth/users/superadmin": {
			"get": {
				"tags": [
					"auth"
				],
				"description": "Checks to see if an admin account exists",
				"responses": {
					"200": {
						"description": "OK",
						"content": {
							"application/json": {
								"schema": {
									"$ref": "#/components/schemas/SuccessResponse"
								}
							}
						}
					},
					"422": {
						"description": "Unprocessable Content",
						"content": {
							"application/json": {
								"schema": {
									"$ref": "#/components/schemas/ErrorResponse"
								}
							}
						}
					},
					"500": {
						"description": "Internal Server Error",
						"content": {
							"application/json": {
								"schema": {
									"$ref": "#/components/schemas/ErrorResponse"
								}
							}
						}
					}
				},
				"security": [
					{
						"bearerAuth": []
					}
				]
			}
		},
		"/auth/users": {
			"get": {
				"tags": [
					"auth"
				],
				"description": "Get all users",
				"responses": {
					"200": {
						"description": "OK",
						"content": {
							"application/json": {
								"schema": {
									"$ref": "#/components/schemas/SuccessResponse"
								}
							}
						}
					},
					"422": {
						"description": "Unprocessable Content",
						"content": {
							"application/json": {
								"schema": {
									"$ref": "#/components/schemas/ErrorResponse"
								}
							}
						}
					},
					"500": {
						"description": "Internal Server Error",
						"content": {
							"application/json": {
								"schema": {
									"$ref": "#/components/schemas/ErrorResponse"
								}
							}
						}
					}
				},
				"security": [
					{
						"bearerAuth": []
					}
				]
			}
		},
		"/auth/recovery/request": {
			"post": {
				"tags": [
					"auth"
				],
				"description": "Request a recovery token",
				"requestBody": {
					"content": {
						"application/json": {
							"schema": {
								"type": "object",
								"required": [
									"email"
								],
								"properties": {
									"email": {
										"type": "string",
										"format": "email"
									}
								}
							}
						}
					}
				},
				"responses": {
					"200": {
						"description": "OK",
						"content": {
							"application/json": {
								"schema": {
									"$ref": "#/components/schemas/SuccessResponse"
								}
							}
						}
					},
					"422": {
						"description": "Unprocessable Content",
						"content": {
							"application/json": {
								"schema": {
									"$ref": "#/components/schemas/ErrorResponse"
								}
							}
						}
					},
					"500": {
						"description": "Internal Server Error",
						"content": {
							"application/json": {
								"schema": {
									"$ref": "#/components/schemas/ErrorResponse"
								}
							}
						}
					}
				}
			}
		},
		"/auth/recovery/validate": {
			"post": {
				"tags": [
					"auth"
				],
				"description": "Validate recovery token",
				"requestBody": {
					"content": {
						"application/json": {
							"schema": {
								"type": "object",
								"required": [
									"recoveryToken"
								],
								"properties": {
									"recoveryToken": {
										"type": "string"
									}
								}
							}
						}
					}
				},
				"responses": {
					"200": {
						"description": "OK",
						"content": {
							"application/json": {
								"schema": {
									"$ref": "#/components/schemas/SuccessResponse"
								}
							}
						}
					},
					"422": {
						"description": "Unprocessable Content",
						"content": {
							"application/json": {
								"schema": {
									"$ref": "#/components/schemas/ErrorResponse"
								}
							}
						}
					},
					"500": {
						"description": "Internal Server Error",
						"content": {
							"application/json": {
								"schema": {
									"$ref": "#/components/schemas/ErrorResponse"
								}
							}
						}
					}
				}
			}
		},
		"/auth/recovery/reset": {
			"post": {
				"tags": [
					"auth"
				],
				"description": "Password reset",
				"requestBody": {
					"content": {
						"application/json": {
							"schema": {
								"type": "object",
								"required": [
									"recoveryToken",
									"password"
								],
								"properties": {
									"recoveryToken": {
										"type": "string"
									},
									"password": {
										"type": "string"
									}
								}
							}
						}
					}
				},
				"responses": {
					"200": {
						"description": "OK",
						"content": {
							"application/json": {
								"schema": {
									"$ref": "#/components/schemas/SuccessResponse"
								}
							}
						}
					},
					"422": {
						"description": "Unprocessable Content",
						"content": {
							"application/json": {
								"schema": {
									"$ref": "#/components/schemas/ErrorResponse"
								}
							}
						}
					},
					"500": {
						"description": "Internal Server Error",
						"content": {
							"application/json": {
								"schema": {
									"$ref": "#/components/schemas/ErrorResponse"
								}
							}
						}
					}
				}
			}
		},
		"/invite": {
			"post": {
				"tags": [
					"invite"
				],
				"description": "Request an invitation",
				"requestBody": {
					"content": {
						"application/json": {
							"schema": {
								"type": "object",
								"required": [
									"email",
									"role"
								],
								"properties": {
									"email": {
										"type": "string"
									},
									"role": {
										"type": "array"
									}
								}
							}
						}
					}
				},
				"responses": {
					"200": {
						"description": "OK",
						"content": {
							"application/json": {
								"schema": {
									"$ref": "#/components/schemas/SuccessResponse"
								}
							}
						}
					},
					"422": {
						"description": "Unprocessable Content",
						"content": {
							"application/json": {
								"schema": {
									"$ref": "#/components/schemas/ErrorResponse"
								}
							}
						}
					},
					"500": {
						"description": "Internal Server Error",
						"content": {
							"application/json": {
								"schema": {
									"$ref": "#/components/schemas/ErrorResponse"
								}
							}
						}
					}
				},
				"security": [
					{
						"bearerAuth": []
					}
				]
			}
		},
		"/invite/verify": {
			"post": {
				"tags": [
					"invite"
				],
				"description": "Request an invitation",
				"requestBody": {
					"content": {
						"application/json": {
							"schema": {
								"type": "object",
								"required": [
									"token"
								],
								"properties": {
									"token": {
										"type": "string"
									}
								}
							}
						}
					}
				},
				"responses": {
					"200": {
						"description": "OK",
						"content": {
							"application/json": {
								"schema": {
									"$ref": "#/components/schemas/SuccessResponse"
								}
							}
						}
					},
					"422": {
						"description": "Unprocessable Content",
						"content": {
							"application/json": {
								"schema": {
									"$ref": "#/components/schemas/ErrorResponse"
								}
							}
						}
					},
					"500": {
						"description": "Internal Server Error",
						"content": {
							"application/json": {
								"schema": {
									"$ref": "#/components/schemas/ErrorResponse"
								}
							}
						}
					}
				},
				"security": [
					{
						"bearerAuth": []
					}
				]
			}
		},
		"/monitors": {
			"get": {
				"tags": [
					"monitors"
				],
				"description": "Get all monitors",
				"responses": {
					"200": {
						"description": "OK",
						"content": {
							"application/json": {
								"schema": {
									"$ref": "#/components/schemas/SuccessResponse"
								}
							}
						}
					},
					"422": {
						"description": "Unprocessable Content",
						"content": {
							"application/json": {
								"schema": {
									"$ref": "#/components/schemas/ErrorResponse"
								}
							}
						}
					},
					"500": {
						"description": "Internal Server Error",
						"content": {
							"application/json": {
								"schema": {
									"$ref": "#/components/schemas/ErrorResponse"
								}
							}
						}
					}
				},
				"security": [
					{
						"bearerAuth": []
					}
				]
			},
			"post": {
				"tags": [
					"monitors"
				],
				"description": "Create a new monitor",
				"requestBody": {
					"content": {
						"application/json": {
							"schema": {
								"$ref": "#/components/schemas/CreateMonitorBody"
							}
						}
					}
				},
				"responses": {
					"200": {
						"description": "OK",
						"content": {
							"application/json": {
								"schema": {
									"$ref": "#/components/schemas/SuccessResponse"
								}
							}
						}
					},
					"422": {
						"description": "Unprocessable Content",
						"content": {
							"application/json": {
								"schema": {
									"$ref": "#/components/schemas/ErrorResponse"
								}
							}
						}
					},
					"500": {
						"description": "Internal Server Error",
						"content": {
							"application/json": {
								"schema": {
									"$ref": "#/components/schemas/ErrorResponse"
								}
							}
						}
					}
				},
				"security": [
					{
						"bearerAuth": []
					}
				]
			},
			"delete": {
				"tags": [
					"monitors"
				],
				"description": "Delete all monitors",
				"responses": {
					"200": {
						"description": "OK",
						"content": {
							"application/json": {
								"schema": {
									"$ref": "#/components/schemas/SuccessResponse"
								}
							}
						}
					},
					"422": {
						"description": "Unprocessable Content",
						"content": {
							"application/json": {
								"schema": {
									"$ref": "#/components/schemas/ErrorResponse"
								}
							}
						}
					},
					"500": {
						"description": "Internal Server Error",
						"content": {
							"application/json": {
								"schema": {
									"$ref": "#/components/schemas/ErrorResponse"
								}
							}
						}
					}
				},
				"security": [
					{
						"bearerAuth": []
					}
				]
			}
		},
		"/monitors/resolution/url": {
			"get": {
				"tags": [
					"monitors"
				],
				"description": "Check DNS resolution for a given URL",
				"parameters": [
					{
						"name": "monitorURL",
						"in": "query",
						"required": true,
						"schema": {
							"type": "string",
							"example": "https://example.com"
						},
						"description": "The URL to check DNS resolution for"
					}
				],
				"responses": {
					"200": {
						"description": "URL resolved successfully",
						"content": {
							"application/json": {
								"schema": {
									"$ref": "#/components/schemas/SuccessResponse"
								}
							}
						}
					},
					"400": {
						"description": "DNS resolution failed",
						"content": {
							"application/json": {
								"schema": {
									"$ref": "#/components/schemas/ErrorResponse"
								}
							}
						}
					},
					"422": {
						"description": "Unprocessable Content",
						"content": {
							"application/json": {
								"schema": {
									"$ref": "#/components/schemas/ErrorResponse"
								}
							}
						}
					},
					"500": {
						"description": "Internal Server Error",
						"content": {
							"application/json": {
								"schema": {
									"$ref": "#/components/schemas/ErrorResponse"
								}
							}
						}
					}
				},
				"security": [
					{
						"bearerAuth": []
					}
				]
			}
		},
		"/monitors/{monitorId}": {
			"get": {
				"tags": [
					"monitors"
				],
				"description": "Get monitor by id",
				"parameters": [
					{
						"name": "monitorId",
						"in": "path",
						"required": true,
						"schema": {
							"type": "string"
						}
					}
				],
				"responses": {
					"200": {
						"description": "OK",
						"content": {
							"application/json": {
								"schema": {
									"$ref": "#/components/schemas/SuccessResponse"
								}
							}
						}
					},
					"422": {
						"description": "Unprocessable Content",
						"content": {
							"application/json": {
								"schema": {
									"$ref": "#/components/schemas/ErrorResponse"
								}
							}
						}
					},
					"500": {
						"description": "Internal Server Error",
						"content": {
							"application/json": {
								"schema": {
									"$ref": "#/components/schemas/ErrorResponse"
								}
							}
						}
					}
				},
				"security": [
					{
						"bearerAuth": []
					}
				]
			},
			"put": {
				"tags": [
					"monitors"
				],
				"description": "Update monitor by id",
				"parameters": [
					{
						"name": "monitorId",
						"in": "path",
						"required": true,
						"schema": {
							"type": "string"
						}
					}
				],
				"requestBody": {
					"content": {
						"application/json": {
							"schema": {
								"$ref": "#/components/schemas/UpdateMonitorBody"
							}
						}
					}
				},
				"responses": {
					"200": {
						"description": "OK",
						"content": {
							"application/json": {
								"schema": {
									"$ref": "#/components/schemas/SuccessResponse"
								}
							}
						}
					},
					"422": {
						"description": "Unprocessable Content",
						"content": {
							"application/json": {
								"schema": {
									"$ref": "#/components/schemas/ErrorResponse"
								}
							}
						}
					},
					"500": {
						"description": "Internal Server Error",
						"content": {
							"application/json": {
								"schema": {
									"$ref": "#/components/schemas/ErrorResponse"
								}
							}
						}
					}
				},
				"security": [
					{
						"bearerAuth": []
					}
				]
			},
			"delete": {
				"tags": [
					"monitors"
				],
				"description": "Delete monitor by id",
				"parameters": [
					{
						"name": "monitorId",
						"in": "path",
						"required": true,
						"schema": {
							"type": "string"
						}
					}
				],
				"responses": {
					"200": {
						"description": "OK",
						"content": {
							"application/json": {
								"schema": {
									"$ref": "#/components/schemas/SuccessResponse"
								}
							}
						}
					},
					"422": {
						"description": "Unprocessable Content",
						"content": {
							"application/json": {
								"schema": {
									"$ref": "#/components/schemas/ErrorResponse"
								}
							}
						}
					},
					"500": {
						"description": "Internal Server Error",
						"content": {
							"application/json": {
								"schema": {
									"$ref": "#/components/schemas/ErrorResponse"
								}
							}
						}
					}
				},
				"security": [
					{
						"bearerAuth": []
					}
				]
			}
		},
		"/monitors/stats/{monitorId}": {
			"get": {
				"tags": [
					"monitors"
				],
				"description": "Get monitor stats",
				"parameters": [
					{
						"name": "monitorId",
						"in": "path",
						"required": true,
						"schema": {
							"type": "string"
						}
					}
				],
				"responses": {
					"200": {
						"description": "OK",
						"content": {
							"application/json": {
								"schema": {
									"$ref": "#/components/schemas/SuccessResponse"
								}
							}
						}
					},
					"422": {
						"description": "Unprocessable Content",
						"content": {
							"application/json": {
								"schema": {
									"$ref": "#/components/schemas/ErrorResponse"
								}
							}
						}
					},
					"500": {
						"description": "Internal Server Error",
						"content": {
							"application/json": {
								"schema": {
									"$ref": "#/components/schemas/ErrorResponse"
								}
							}
						}
					}
				},
				"security": [
					{
						"bearerAuth": []
					}
				]
			}
		},
		"/monitors/certificate/{monitorId}": {
			"get": {
				"tags": [
					"monitors"
				],
				"description": "Get monitor certificate",
				"parameters": [
					{
						"name": "monitorId",
						"in": "path",
						"required": true,
						"schema": {
							"type": "string"
						}
					}
				],
				"responses": {
					"200": {
						"description": "OK",
						"content": {
							"application/json": {
								"schema": {
									"$ref": "#/components/schemas/SuccessResponse"
								}
							}
						}
					},
					"422": {
						"description": "Unprocessable Content",
						"content": {
							"application/json": {
								"schema": {
									"$ref": "#/components/schemas/ErrorResponse"
								}
							}
						}
					},
					"500": {
						"description": "Internal Server Error",
						"content": {
							"application/json": {
								"schema": {
									"$ref": "#/components/schemas/ErrorResponse"
								}
							}
						}
					}
				},
				"security": [
					{
						"bearerAuth": []
					}
				]
			}
		},
		"/monitors/team/summary/{teamId}": {
			"get": {
				"tags": [
					"monitors"
				],
				"description": "Get monitors and summary by teamId",
				"parameters": [
					{
						"name": "teamId",
						"in": "path",
						"required": true,
						"schema": {
							"type": "string"
						}
					},
					{
						"name": "type",
						"in": "query",
						"required": false,
						"schema": {
							"type": "array",
							"enum": [
								"http",
								"ping",
								"pagespeed"
							]
						}
					}
				],
				"responses": {
					"200": {
						"description": "OK",
						"content": {
							"application/json": {
								"schema": {
									"$ref": "#/components/schemas/SuccessResponse"
								}
							}
						}
					},
					"422": {
						"description": "Unprocessable Content",
						"content": {
							"application/json": {
								"schema": {
									"$ref": "#/components/schemas/ErrorResponse"
								}
							}
						}
					},
					"500": {
						"description": "Internal Server Error",
						"content": {
							"application/json": {
								"schema": {
									"$ref": "#/components/schemas/ErrorResponse"
								}
							}
						}
					}
				},
				"security": [
					{
						"bearerAuth": []
					}
				]
			}
		},
		"/monitors/team/{teamId}": {
			"get": {
				"tags": [
					"monitors"
				],
				"description": "Get monitors by teamId",
				"parameters": [
					{
						"name": "teamId",
						"in": "path",
						"required": true,
						"schema": {
							"type": "string"
						}
					},
					{
						"name": "status",
						"description": "Status of monitor, true for up, false for down",
						"in": "query",
						"required": false,
						"schema": {
							"type": "boolean"
						}
					},
					{
						"name": "checkOrder",
						"description": "Order of checks",
						"in": "query",
						"required": false,
						"schema": {
							"type": "string",
							"enum": [
								"asc",
								"desc"
							]
						}
					},
					{
						"name": "limit",
						"description": "Number of checks to return with monitor",
						"in": "query",
						"required": false,
						"schema": {
							"type": "integer"
						}
					},
					{
						"name": "type",
						"description": "Type of monitor",
						"in": "query",
						"required": false,
						"schema": {
							"type": "string",
							"enum": [
								"http",
								"ping",
								"pagespeed"
							]
						}
					},
					{
						"name": "page",
						"in": "query",
						"required": false,
						"schema": {
							"type": "integer"
						}
					},
					{
						"name": "rowsPerPage",
						"in": "query",
						"required": false,
						"schema": {
							"type": "integer"
						}
					},
					{
						"name": "filter",
						"description": "Value to filter by",
						"in": "query",
						"required": false,
						"schema": {
							"type": "string"
						}
					},
					{
						"name": "field",
						"description": "Field to filter on",
						"in": "query",
						"required": false,
						"schema": {
							"type": "string"
						}
					},
					{
						"name": "order",
						"description": "Sort order of results",
						"in": "query",
						"required": false,
						"schema": {
							"type": "string",
							"enum": [
								"http",
								"ping",
								"pagespeed"
							]
						}
					}
				],
				"responses": {
					"200": {
						"description": "OK",
						"content": {
							"application/json": {
								"schema": {
									"$ref": "#/components/schemas/SuccessResponse"
								}
							}
						}
					},
					"422": {
						"description": "Unprocessable Content",
						"content": {
							"application/json": {
								"schema": {
									"$ref": "#/components/schemas/ErrorResponse"
								}
							}
						}
					},
					"500": {
						"description": "Internal Server Error",
						"content": {
							"application/json": {
								"schema": {
									"$ref": "#/components/schemas/ErrorResponse"
								}
							}
						}
					}
				},
				"security": [
					{
						"bearerAuth": []
					}
				]
			}
		},
		"/monitors/pause/{monitorId}": {
			"post": {
				"tags": [
					"monitors"
				],
				"description": "Pause monitor",
				"parameters": [
					{
						"name": "monitorId",
						"in": "path",
						"required": true,
						"schema": {
							"type": "string"
						}
					}
				],
				"responses": {
					"200": {
						"description": "OK",
						"content": {
							"application/json": {
								"schema": {
									"$ref": "#/components/schemas/SuccessResponse"
								}
							}
						}
					},
					"422": {
						"description": "Unprocessable Content",
						"content": {
							"application/json": {
								"schema": {
									"$ref": "#/components/schemas/ErrorResponse"
								}
							}
						}
					},
					"500": {
						"description": "Internal Server Error",
						"content": {
							"application/json": {
								"schema": {
									"$ref": "#/components/schemas/ErrorResponse"
								}
							}
						}
					}
				},
				"security": [
					{
						"bearerAuth": []
					}
				]
			}
		},
		"/monitors/demo": {
			"post": {
				"tags": [
					"monitors"
				],
				"description": "Create a demo monitor",
				"requestBody": {
					"content": {
						"application/json": {
							"schema": {
								"$ref": "#/components/schemas/CreateMonitorBody"
							}
						}
					}
				},
				"responses": {
					"200": {
						"description": "OK",
						"content": {
							"application/json": {
								"schema": {
									"$ref": "#/components/schemas/SuccessResponse"
								}
							}
						}
					},
					"422": {
						"description": "Unprocessable Content",
						"content": {
							"application/json": {
								"schema": {
									"$ref": "#/components/schemas/ErrorResponse"
								}
							}
						}
					},
					"500": {
						"description": "Internal Server Error",
						"content": {
							"application/json": {
								"schema": {
									"$ref": "#/components/schemas/ErrorResponse"
								}
							}
						}
					}
				},
				"security": [
					{
						"bearerAuth": []
					}
				]
			}
		},
		"/checks/{monitorId}": {
			"get": {
				"tags": [
					"checks"
				],
				"description": "Get all checks for a monitor",
				"parameters": [
					{
						"name": "monitorId",
						"in": "path",
						"required": true,
						"schema": {
							"type": "string"
						}
					}
				],
				"responses": {
					"200": {
						"description": "OK",
						"content": {
							"application/json": {
								"schema": {
									"$ref": "#/components/schemas/SuccessResponse"
								}
							}
						}
					},
					"422": {
						"description": "Unprocessable Content",
						"content": {
							"application/json": {
								"schema": {
									"$ref": "#/components/schemas/ErrorResponse"
								}
							}
						}
					},
					"500": {
						"description": "Internal Server Error",
						"content": {
							"application/json": {
								"schema": {
									"$ref": "#/components/schemas/ErrorResponse"
								}
							}
						}
					}
				},
				"security": [
					{
						"bearerAuth": []
					}
				]
			},
			"post": {
				"tags": [
					"checks"
				],
				"description": "Create a new check",
				"parameters": [
					{
						"name": "monitorId",
						"in": "path",
						"required": true,
						"schema": {
							"type": "string"
						}
					}
				],
				"requestBody": {
					"content": {
						"application/json": {
							"schema": {
								"$ref": "#/components/schemas/CreateCheckBody"
							}
						}
					}
				},
				"responses": {
					"200": {
						"description": "OK",
						"content": {
							"application/json": {
								"schema": {
									"$ref": "#/components/schemas/SuccessResponse"
								}
							}
						}
					},
					"422": {
						"description": "Unprocessable Content",
						"content": {
							"application/json": {
								"schema": {
									"$ref": "#/components/schemas/ErrorResponse"
								}
							}
						}
					},
					"500": {
						"description": "Internal Server Error",
						"content": {
							"application/json": {
								"schema": {
									"$ref": "#/components/schemas/ErrorResponse"
								}
							}
						}
					}
				},
				"security": [
					{
						"bearerAuth": []
					}
				]
			},
			"delete": {
				"tags": [
					"checks"
				],
				"description": "Delete all checks for a monitor",
				"parameters": [
					{
						"name": "monitorId",
						"in": "path",
						"required": true,
						"schema": {
							"type": "string"
						}
					}
				],
				"responses": {
					"200": {
						"description": "OK",
						"content": {
							"application/json": {
								"schema": {
									"$ref": "#/components/schemas/SuccessResponse"
								}
							}
						}
					},
					"422": {
						"description": "Unprocessable Content",
						"content": {
							"application/json": {
								"schema": {
									"$ref": "#/components/schemas/ErrorResponse"
								}
							}
						}
					},
					"500": {
						"description": "Internal Server Error",
						"content": {
							"application/json": {
								"schema": {
									"$ref": "#/components/schemas/ErrorResponse"
								}
							}
						}
					}
				},
				"security": [
					{
						"bearerAuth": []
					}
				]
			}
		},
		"/checks/team/{teamId}": {
			"get": {
				"tags": [
					"checks"
				],
				"description": "Get all checks for a team",
				"parameters": [
					{
						"name": "teamId",
						"in": "path",
						"required": true,
						"schema": {
							"type": "string"
						}
					}
				],
				"responses": {
					"200": {
						"description": "OK",
						"content": {
							"application/json": {
								"schema": {
									"$ref": "#/components/schemas/SuccessResponse"
								}
							}
						}
					},
					"422": {
						"description": "Unprocessable Content",
						"content": {
							"application/json": {
								"schema": {
									"$ref": "#/components/schemas/ErrorResponse"
								}
							}
						}
					},
					"500": {
						"description": "Internal Server Error",
						"content": {
							"application/json": {
								"schema": {
									"$ref": "#/components/schemas/ErrorResponse"
								}
							}
						}
					}
				},
				"security": [
					{
						"bearerAuth": []
					}
				]
			},
			"delete": {
				"tags": [
					"checks"
				],
				"description": "Delete all checks for a team",
				"parameters": [
					{
						"name": "teamId",
						"in": "path",
						"required": true,
						"schema": {
							"type": "string"
						}
					}
				],
				"responses": {
					"200": {
						"description": "OK",
						"content": {
							"application/json": {
								"schema": {
									"$ref": "#/components/schemas/SuccessResponse"
								}
							}
						}
					},
					"422": {
						"description": "Unprocessable Content",
						"content": {
							"application/json": {
								"schema": {
									"$ref": "#/components/schemas/ErrorResponse"
								}
							}
						}
					},
					"500": {
						"description": "Internal Server Error",
						"content": {
							"application/json": {
								"schema": {
									"$ref": "#/components/schemas/ErrorResponse"
								}
							}
						}
					}
				},
				"security": [
					{
						"bearerAuth": []
					}
				]
			}
		},
		"/checks/team/ttl": {
			"put": {
				"tags": [
					"checks"
				],
				"description": "Update check TTL",
				"requestBody": {
					"content": {
						"application/json": {
							"schema": {
								"$ref": "#/components/schemas/UpdateCheckTTLBody"
							}
						}
					}
				},
				"responses": {
					"200": {
						"description": "OK",
						"content": {
							"application/json": {
								"schema": {
									"$ref": "#/components/schemas/SuccessResponse"
								}
							}
						}
					},
					"422": {
						"description": "Unprocessable Content",
						"content": {
							"application/json": {
								"schema": {
									"$ref": "#/components/schemas/ErrorResponse"
								}
							}
						}
					},
					"500": {
						"description": "Internal Server Error",
						"content": {
							"application/json": {
								"schema": {
									"$ref": "#/components/schemas/ErrorResponse"
								}
							}
						}
					}
				},
				"security": [
					{
						"bearerAuth": []
					}
				]
			}
		},
		"/maintenance-window/monitor/{monitorId}": {
			"get": {
				"tags": [
					"maintenance-window"
				],
				"description": "Get maintenance window for monitor",
				"parameters": [
					{
						"name": "monitorId",
						"in": "path",
						"required": true,
						"schema": {
							"type": "string"
						}
					}
				],
				"responses": {
					"200": {
						"description": "OK",
						"content": {
							"application/json": {
								"schema": {
									"$ref": "#/components/schemas/SuccessResponse"
								}
							}
						}
					},
					"422": {
						"description": "Unprocessable Content",
						"content": {
							"application/json": {
								"schema": {
									"$ref": "#/components/schemas/ErrorResponse"
								}
							}
						}
					},
					"500": {
						"description": "Internal Server Error",
						"content": {
							"application/json": {
								"schema": {
									"$ref": "#/components/schemas/ErrorResponse"
								}
							}
						}
					}
				},
				"security": [
					{
						"bearerAuth": []
					}
				]
			},
			"post": {
				"tags": [
					"maintenance-window"
				],
				"description": "Create maintenance window for monitor",
				"parameters": [
					{
						"name": "monitorId",
						"in": "path",
						"required": true,
						"schema": {
							"type": "string"
						}
					}
				],
				"requestBody": {
					"content": {
						"application/json": {
							"schema": {
								"$ref": "#/components/schemas/CreateMaintenanceWindowBody"
							}
						}
					}
				},
				"responses": {
					"200": {
						"description": "OK",
						"content": {
							"application/json": {
								"schema": {
									"$ref": "#/components/schemas/SuccessResponse"
								}
							}
						}
					},
					"422": {
						"description": "Unprocessable Content",
						"content": {
							"application/json": {
								"schema": {
									"$ref": "#/components/schemas/ErrorResponse"
								}
							}
						}
					},
					"500": {
						"description": "Internal Server Error",
						"content": {
							"application/json": {
								"schema": {
									"$ref": "#/components/schemas/ErrorResponse"
								}
							}
						}
					}
				},
				"security": [
					{
						"bearerAuth": []
					}
				]
			}
		},
		"/maintenance-window/user/{userId}": {
			"get": {
				"tags": [
					"maintenance-window"
				],
				"description": "Get maintenance window for user",
				"parameters": [
					{
						"name": "userId",
						"in": "path",
						"required": true,
						"schema": {
							"type": "string"
						}
					}
				],
				"responses": {
					"200": {
						"description": "OK",
						"content": {
							"application/json": {
								"schema": {
									"$ref": "#/components/schemas/SuccessResponse"
								}
							}
						}
					},
					"422": {
						"description": "Unprocessable Content",
						"content": {
							"application/json": {
								"schema": {
									"$ref": "#/components/schemas/ErrorResponse"
								}
							}
						}
					},
					"500": {
						"description": "Internal Server Error",
						"content": {
							"application/json": {
								"schema": {
									"$ref": "#/components/schemas/ErrorResponse"
								}
							}
						}
					}
				},
				"security": [
					{
						"bearerAuth": []
					}
				]
			}
		},
		"/queue/jobs": {
			"get": {
				"tags": [
					"queue"
				],
				"description": "Get all jobs in queue",
				"responses": {
					"200": {
						"description": "OK",
						"content": {
							"application/json": {
								"schema": {
									"$ref": "#/components/schemas/SuccessResponse"
								}
							}
						}
					},
					"422": {
						"description": "Unprocessable Content",
						"content": {
							"application/json": {
								"schema": {
									"$ref": "#/components/schemas/ErrorResponse"
								}
							}
						}
					},
					"500": {
						"description": "Internal Server Error",
						"content": {
							"application/json": {
								"schema": {
									"$ref": "#/components/schemas/ErrorResponse"
								}
							}
						}
					}
				},
				"security": [
					{
						"bearerAuth": []
					}
				]
			},
			"post": {
				"tags": [
					"queue"
				],
				"description": "Create a new job.  Useful for testing scaling workers",
				"responses": {
					"200": {
						"description": "OK",
						"content": {
							"application/json": {
								"schema": {
									"$ref": "#/components/schemas/SuccessResponse"
								}
							}
						}
					},
					"422": {
						"description": "Unprocessable Content",
						"content": {
							"application/json": {
								"schema": {
									"$ref": "#/components/schemas/ErrorResponse"
								}
							}
						}
					},
					"500": {
						"description": "Internal Server Error",
						"content": {
							"application/json": {
								"schema": {
									"$ref": "#/components/schemas/ErrorResponse"
								}
							}
						}
					}
				},
				"security": [
					{
						"bearerAuth": []
					}
				]
			}
		},
		"/queue/metrics": {
			"get": {
				"tags": [
					"queue"
				],
				"description": "Get queue metrics",
				"responses": {
					"200": {
						"description": "OK",
						"content": {
							"application/json": {
								"schema": {
									"$ref": "#/components/schemas/SuccessResponse"
								}
							}
						}
					},
					"422": {
						"description": "Unprocessable Content",
						"content": {
							"application/json": {
								"schema": {
									"$ref": "#/components/schemas/ErrorResponse"
								}
							}
						}
					},
					"500": {
						"description": "Internal Server Error",
						"content": {
							"application/json": {
								"schema": {
									"$ref": "#/components/schemas/ErrorResponse"
								}
							}
						}
					}
				},
				"security": [
					{
						"bearerAuth": []
					}
				]
			}
		},
		"/queue/obliterate": {
			"post": {
				"tags": [
					"queue"
				],
				"description": "Obliterate job queue",
				"responses": {
					"200": {
						"description": "OK",
						"content": {
							"application/json": {
								"schema": {
									"$ref": "#/components/schemas/SuccessResponse"
								}
							}
						}
					},
					"422": {
						"description": "Unprocessable Content",
						"content": {
							"application/json": {
								"schema": {
									"$ref": "#/components/schemas/ErrorResponse"
								}
							}
						}
					},
					"500": {
						"description": "Internal Server Error",
						"content": {
							"application/json": {
								"schema": {
									"$ref": "#/components/schemas/ErrorResponse"
								}
							}
						}
					}
				},
				"security": [
					{
						"bearerAuth": []
					}
				]
			}
		}
	},
	"components": {
		"securitySchemes": {
			"bearerAuth": {
				"type": "http",
				"scheme": "bearer",
				"bearerFormat": "JWT"
			}
		},
		"schemas": {
			"ErrorResponse": {
				"type": "object",
				"properties": {
					"success": {
						"type": "boolean",
						"default": false
					},
					"msg": {
						"type": "string"
					}
				}
			},
			"SuccessResponse": {
				"type": "object",
				"properties": {
					"success": {
						"type": "boolean",
						"default": true
					},
					"msg": {
						"type": "string"
					},
					"data": {
						"type": "object"
					}
				}
			},
			"UserUpdateRequest": {
				"type": "object",
				"required": [
					"firstName",
					"lastName",
					"email",
					"password",
					"role",
					"teamId"
				],
				"properties": {
					"firstName": {
						"type": "string"
					},
					"lastName": {
						"type": "string"
					},
					"password": {
						"type": "string",
						"format": "password"
					},
					"newPassword": {
						"type": "string",
						"format": "password"
					},
					"profileImage": {
						"type": "file",
						"format": "file"
					},
					"role": {
						"type": "array",
						"enum": [
							[
								"user"
							],
							[
								"admin"
							],
							[
								"superadmin"
							],
							[
								"Demo"
							]
						],
						"default": [
							"superadmin"
						]
					},
					"deleteProfileImage": {
						"type": "boolean"
					}
				}
			},
			"CreateMonitorBody": {
				"type": "object",
				"required": [
					"userId",
					"teamId",
					"name",
					"description",
					"type",
					"url"
				],
				"properties": {
					"_id": {
						"type": "string"
					},
					"userId": {
						"type": "string"
					},
					"teamId": {
						"type": "string"
					},
					"name": {
						"type": "string"
					},
					"description": {
						"type": "string"
					},
					"type": {
						"type": "string",
						"enum": [
							"http",
							"ping",
							"pagespeed"
						]
					},
					"url": {
						"type": "string"
					},
					"isActive": {
						"type": "boolean"
					},
					"interval": {
						"type": "integer"
					},
					"notifications": {
						"type": "array",
						"items": {
							"type": "string"
						}
					}
				}
			},
			"UpdateMonitorBody": {
				"type": "object",
				"properties": {
					"name": {
						"type": "string"
					},
					"description": {
						"type": "string"
					},
					"interval": {
						"type": "integer"
					},
					"notifications": {
						"type": "array",
						"items": {
							"type": "string"
						}
					}
				}
			},
			"CreateCheckBody": {
				"type": "object",
				"required": [
					"monitorId",
					"status",
					"responseTime",
					"statusCode",
					"message"
				],
				"properties": {
					"monitorId": {
						"type": "string"
					},
					"status": {
						"type": "boolean"
					},
					"responseTime": {
						"type": "integer"
					},
					"statusCode": {
						"type": "integer"
					},
					"message": {
						"type": "string"
					}
				}
			},
			"UpdateCheckTTLBody": {
				"type": "object",
				"required": [
					"ttl"
				],
				"properties": {
					"ttl": {
						"type": "integer"
					}
				}
			},
			"CreateMaintenanceWindowBody": {
				"type": "object",
				"required": [
					"userId",
					"active",
					"oneTime",
					"start",
					"end"
				],
				"properties": {
					"userId": {
						"type": "string"
					},
					"active": {
						"type": "boolean"
					},
					"oneTime": {
						"type": "boolean"
					},
					"start": {
						"type": "string",
						"format": "date-time"
					},
					"end": {
						"type": "string",
						"format": "date-time"
					},
					"expiry": {
						"type": "string",
						"format": "date-time"
					}
				}
			}
		}
	}
>>>>>>> c9864d90
}<|MERGE_RESOLUTION|>--- conflicted
+++ resolved
@@ -1,2351 +1,4 @@
 {
-<<<<<<< HEAD
-  "openapi": "3.1.0",
-  "info": {
-    "title": "BlueWave Uptime",
-    "summary": "BlueWave Uptime OpenAPI Specifications",
-    "description": "BlueWave Uptime is an open source server monitoring application used to track the operational status and performance of servers and websites. It regularly checks whether a server/website is accessible and performs optimally, providing real-time alerts and reports on the monitored services' availability, downtime, and response time.",
-    "contact": {
-      "name": "API Support",
-      "url": "mailto:support@bluewavelabs.ca",
-      "email": "support@bluewavelabs.ca"
-    },
-    "license": {
-      "name": "AGPLv3",
-      "url": "https://github.com/bluewave-labs/bluewave-uptime/tree/HEAD/LICENSE"
-    },
-    "version": "1.0"
-  },
-  "servers": [
-    {
-      "url": "http://localhost:{PORT}/{API_PATH}",
-      "description": "Local Development Server",
-      "variables": {
-        "PORT": {
-          "description": "API Port",
-          "enum": ["5000"],
-          "default": "5000"
-        },
-        "API_PATH": {
-          "description": "API Base Path",
-          "enum": ["api/v1"],
-          "default": "api/v1"
-        }
-      }
-    },
-    {
-      "url": "http://localhost/{API_PATH}",
-      "description": "Distribution Local Development Server",
-      "variables": {
-        "API_PATH": {
-          "description": "API Base Path",
-          "enum": ["api/v1"],
-          "default": "api/v1"
-        }
-      }
-    },
-    {
-      "url": "https://uptime-demo.bluewavelabs.ca/{API_PATH}",
-      "description": "Bluewave Demo Server",
-      "variables": {
-        "PORT": {
-          "description": "API Port",
-          "enum": ["5000"],
-          "default": "5000"
-        },
-        "API_PATH": {
-          "description": "API Base Path",
-          "enum": ["api/v1"],
-          "default": "api/v1"
-        }
-      }
-    }
-  ],
-  "tags": [
-    {
-      "name": "auth",
-      "description": "Authentication"
-    },
-    {
-      "name": "invite",
-      "description": "Invite"
-    },
-    {
-      "name": "monitors",
-      "description": "Monitors"
-    },
-    {
-      "name": "checks",
-      "description": "Checks"
-    },
-    {
-      "name": "maintenance-window",
-      "description": "Maintenance window"
-    },
-    {
-      "name": "queue",
-      "description": "Queue"
-    }
-  ],
-  "paths": {
-    "/auth/register": {
-      "post": {
-        "tags": ["auth"],
-        "description": "Register a new user",
-        "requestBody": {
-          "content": {
-            "application/json": {
-              "schema": {
-                "type": "object",
-                "required": [
-                  "firstName",
-                  "lastName",
-                  "email",
-                  "password",
-                  "role",
-                  "teamId"
-                ],
-                "properties": {
-                  "firstName": {
-                    "type": "string"
-                  },
-                  "lastName": {
-                    "type": "string"
-                  },
-                  "email": {
-                    "type": "string",
-                    "format": "email"
-                  },
-                  "password": {
-                    "type": "string",
-                    "format": "password"
-                  },
-                  "profileImage": {
-                    "type": "file",
-                    "format": "file"
-                  },
-                  "role": {
-                    "type": "array",
-                    "enum": [["user"], ["admin"], ["superadmin"], ["Demo"]],
-                    "default": ["superadmin"]
-                  },
-                  "teamId": {
-                    "type": "string",
-                    "format": "uuid"
-                  }
-                }
-              }
-            }
-          }
-        },
-        "responses": {
-          "200": {
-            "description": "OK",
-            "content": {
-              "application/json": {
-                "schema": {
-                  "$ref": "#/components/schemas/SuccessResponse"
-                }
-              }
-            }
-          },
-          "422": {
-            "description": "Unprocessable Content",
-            "content": {
-              "application/json": {
-                "schema": {
-                  "$ref": "#/components/schemas/ErrorResponse"
-                }
-              }
-            }
-          },
-          "500": {
-            "description": "Internal Server Error",
-            "content": {
-              "application/json": {
-                "schema": {
-                  "$ref": "#/components/schemas/ErrorResponse"
-                }
-              }
-            }
-          }
-        }
-      }
-    },
-    "/auth/login": {
-      "post": {
-        "tags": ["auth"],
-        "description": "Login with credentials",
-        "requestBody": {
-          "content": {
-            "application/json": {
-              "schema": {
-                "type": "object",
-                "required": ["email", "password"],
-                "properties": {
-                  "email": {
-                    "type": "string",
-                    "format": "email"
-                  },
-                  "password": {
-                    "type": "string",
-                    "format": "password"
-                  }
-                }
-              }
-            }
-          }
-        },
-        "responses": {
-          "200": {
-            "description": "OK",
-            "content": {
-              "application/json": {
-                "schema": {
-                  "$ref": "#/components/schemas/SuccessResponse"
-                }
-              }
-            }
-          },
-          "422": {
-            "description": "Unprocessable Content",
-            "content": {
-              "application/json": {
-                "schema": {
-                  "$ref": "#/components/schemas/ErrorResponse"
-                }
-              }
-            }
-          },
-          "500": {
-            "description": "Internal Server Error",
-            "content": {
-              "application/json": {
-                "schema": {
-                  "$ref": "#/components/schemas/ErrorResponse"
-                }
-              }
-            }
-          }
-        }
-      }
-    },
-    "/auth/refresh": {
-      "post": {
-        "tags": ["auth"],
-        "description": "Generates a new auth token if the refresh token is valid.",
-        "requestBody": {
-          "content": {
-            "application/json": {
-              "schema": {
-                "type": "object",
-                "properties": {}
-              }
-            }
-          },
-          "required": false
-        },
-        "parameters": [
-          {
-            "name": "x-refresh-token",
-            "in": "header",
-            "description": "Refresh token required to generate a new auth token.",
-            "required": true,
-            "schema": {
-              "type": "string"
-            }
-          },
-          {
-            "name": "authorization",
-            "in": "header",
-            "description": "Old access token, used to extract payload).",
-            "required": true,
-            "schema": {
-              "type": "string"
-            }
-          }
-        ],
-        "responses": {
-          "200": {
-            "description": "New access token generated.",
-            "content": {
-              "application/json": {
-                "schema": {
-                  "$ref": "#/components/schemas/SuccessResponse"
-                }
-              }
-            }
-          },
-          "401": {
-            "description": "Unauthorized or invalid refresh token.",
-            "content": {
-              "application/json": {
-                "schema": {
-                  "$ref": "#/components/schemas/ErrorResponse"
-                }
-              }
-            }
-          },
-          "500": {
-            "description": "Internal Server Error",
-            "content": {
-              "application/json": {
-                "schema": {
-                  "$ref": "#/components/schemas/ErrorResponse"
-                }
-              }
-            }
-          }
-        }
-      }
-    },
-    "/auth/user/{userId}": {
-      "put": {
-        "tags": ["auth"],
-        "description": "Change user information",
-        "parameters": [
-          {
-            "name": "userId",
-            "in": "path",
-            "required": true,
-            "schema": {
-              "type": "string"
-            }
-          }
-        ],
-        "requestBody": {
-          "required": true,
-          "content": {
-            "application/json": {
-              "schema": {
-                "$ref": "#/components/schemas/UserUpdateRequest"
-              }
-            }
-          }
-        },
-        "responses": {
-          "200": {
-            "description": "OK",
-            "content": {
-              "application/json": {
-                "schema": {
-                  "$ref": "#/components/schemas/SuccessResponse"
-                }
-              }
-            }
-          },
-          "422": {
-            "description": "Unprocessable Content",
-            "content": {
-              "application/json": {
-                "schema": {
-                  "$ref": "#/components/schemas/ErrorResponse"
-                }
-              }
-            }
-          },
-          "500": {
-            "description": "Internal Server Error",
-            "content": {
-              "application/json": {
-                "schema": {
-                  "$ref": "#/components/schemas/ErrorResponse"
-                }
-              }
-            }
-          }
-        },
-        "security": [
-          {
-            "bearerAuth": []
-          }
-        ]
-      },
-      "delete": {
-        "tags": ["auth"],
-        "description": "Delete user",
-        "parameters": [
-          {
-            "name": "userId",
-            "in": "path",
-            "required": true,
-            "schema": {
-              "type": "string"
-            }
-          }
-        ],
-        "responses": {
-          "200": {
-            "description": "OK",
-            "content": {
-              "application/json": {
-                "schema": {
-                  "$ref": "#/components/schemas/SuccessResponse"
-                }
-              }
-            }
-          },
-          "422": {
-            "description": "Unprocessable Content",
-            "content": {
-              "application/json": {
-                "schema": {
-                  "$ref": "#/components/schemas/ErrorResponse"
-                }
-              }
-            }
-          },
-          "500": {
-            "description": "Internal Server Error",
-            "content": {
-              "application/json": {
-                "schema": {
-                  "$ref": "#/components/schemas/ErrorResponse"
-                }
-              }
-            }
-          }
-        },
-        "security": [
-          {
-            "bearerAuth": []
-          }
-        ]
-      }
-    },
-    "/auth/users/superadmin": {
-      "get": {
-        "tags": ["auth"],
-        "description": "Checks to see if an admin account exists",
-        "responses": {
-          "200": {
-            "description": "OK",
-            "content": {
-              "application/json": {
-                "schema": {
-                  "$ref": "#/components/schemas/SuccessResponse"
-                }
-              }
-            }
-          },
-          "422": {
-            "description": "Unprocessable Content",
-            "content": {
-              "application/json": {
-                "schema": {
-                  "$ref": "#/components/schemas/ErrorResponse"
-                }
-              }
-            }
-          },
-          "500": {
-            "description": "Internal Server Error",
-            "content": {
-              "application/json": {
-                "schema": {
-                  "$ref": "#/components/schemas/ErrorResponse"
-                }
-              }
-            }
-          }
-        },
-        "security": [
-          {
-            "bearerAuth": []
-          }
-        ]
-      }
-    },
-    "/auth/users": {
-      "get": {
-        "tags": ["auth"],
-        "description": "Get all users",
-        "responses": {
-          "200": {
-            "description": "OK",
-            "content": {
-              "application/json": {
-                "schema": {
-                  "$ref": "#/components/schemas/SuccessResponse"
-                }
-              }
-            }
-          },
-          "422": {
-            "description": "Unprocessable Content",
-            "content": {
-              "application/json": {
-                "schema": {
-                  "$ref": "#/components/schemas/ErrorResponse"
-                }
-              }
-            }
-          },
-          "500": {
-            "description": "Internal Server Error",
-            "content": {
-              "application/json": {
-                "schema": {
-                  "$ref": "#/components/schemas/ErrorResponse"
-                }
-              }
-            }
-          }
-        },
-        "security": [
-          {
-            "bearerAuth": []
-          }
-        ]
-      }
-    },
-    "/auth/recovery/request": {
-      "post": {
-        "tags": ["auth"],
-        "description": "Request a recovery token",
-        "requestBody": {
-          "content": {
-            "application/json": {
-              "schema": {
-                "type": "object",
-                "required": ["email"],
-                "properties": {
-                  "email": {
-                    "type": "string",
-                    "format": "email"
-                  }
-                }
-              }
-            }
-          }
-        },
-        "responses": {
-          "200": {
-            "description": "OK",
-            "content": {
-              "application/json": {
-                "schema": {
-                  "$ref": "#/components/schemas/SuccessResponse"
-                }
-              }
-            }
-          },
-          "422": {
-            "description": "Unprocessable Content",
-            "content": {
-              "application/json": {
-                "schema": {
-                  "$ref": "#/components/schemas/ErrorResponse"
-                }
-              }
-            }
-          },
-          "500": {
-            "description": "Internal Server Error",
-            "content": {
-              "application/json": {
-                "schema": {
-                  "$ref": "#/components/schemas/ErrorResponse"
-                }
-              }
-            }
-          }
-        }
-      }
-    },
-    "/auth/recovery/validate": {
-      "post": {
-        "tags": ["auth"],
-        "description": "Validate recovery token",
-        "requestBody": {
-          "content": {
-            "application/json": {
-              "schema": {
-                "type": "object",
-                "required": ["recoveryToken"],
-                "properties": {
-                  "recoveryToken": {
-                    "type": "string"
-                  }
-                }
-              }
-            }
-          }
-        },
-        "responses": {
-          "200": {
-            "description": "OK",
-            "content": {
-              "application/json": {
-                "schema": {
-                  "$ref": "#/components/schemas/SuccessResponse"
-                }
-              }
-            }
-          },
-          "422": {
-            "description": "Unprocessable Content",
-            "content": {
-              "application/json": {
-                "schema": {
-                  "$ref": "#/components/schemas/ErrorResponse"
-                }
-              }
-            }
-          },
-          "500": {
-            "description": "Internal Server Error",
-            "content": {
-              "application/json": {
-                "schema": {
-                  "$ref": "#/components/schemas/ErrorResponse"
-                }
-              }
-            }
-          }
-        }
-      }
-    },
-    "/auth/recovery/reset": {
-      "post": {
-        "tags": ["auth"],
-        "description": "Password reset",
-        "requestBody": {
-          "content": {
-            "application/json": {
-              "schema": {
-                "type": "object",
-                "required": ["recoveryToken", "password"],
-                "properties": {
-                  "recoveryToken": {
-                    "type": "string"
-                  },
-                  "password": {
-                    "type": "string"
-                  }
-                }
-              }
-            }
-          }
-        },
-        "responses": {
-          "200": {
-            "description": "OK",
-            "content": {
-              "application/json": {
-                "schema": {
-                  "$ref": "#/components/schemas/SuccessResponse"
-                }
-              }
-            }
-          },
-          "422": {
-            "description": "Unprocessable Content",
-            "content": {
-              "application/json": {
-                "schema": {
-                  "$ref": "#/components/schemas/ErrorResponse"
-                }
-              }
-            }
-          },
-          "500": {
-            "description": "Internal Server Error",
-            "content": {
-              "application/json": {
-                "schema": {
-                  "$ref": "#/components/schemas/ErrorResponse"
-                }
-              }
-            }
-          }
-        }
-      }
-    },
-    "/invite": {
-      "post": {
-        "tags": ["invite"],
-        "description": "Request an invitation",
-        "requestBody": {
-          "content": {
-            "application/json": {
-              "schema": {
-                "type": "object",
-                "required": ["email", "role"],
-                "properties": {
-                  "email": {
-                    "type": "string"
-                  },
-                  "role": {
-                    "type": "array"
-                  }
-                }
-              }
-            }
-          }
-        },
-        "responses": {
-          "200": {
-            "description": "OK",
-            "content": {
-              "application/json": {
-                "schema": {
-                  "$ref": "#/components/schemas/SuccessResponse"
-                }
-              }
-            }
-          },
-          "422": {
-            "description": "Unprocessable Content",
-            "content": {
-              "application/json": {
-                "schema": {
-                  "$ref": "#/components/schemas/ErrorResponse"
-                }
-              }
-            }
-          },
-          "500": {
-            "description": "Internal Server Error",
-            "content": {
-              "application/json": {
-                "schema": {
-                  "$ref": "#/components/schemas/ErrorResponse"
-                }
-              }
-            }
-          }
-        },
-        "security": [
-          {
-            "bearerAuth": []
-          }
-        ]
-      }
-    },
-    "/invite/verify": {
-      "post": {
-        "tags": ["invite"],
-        "description": "Request an invitation",
-        "requestBody": {
-          "content": {
-            "application/json": {
-              "schema": {
-                "type": "object",
-                "required": ["token"],
-                "properties": {
-                  "token": {
-                    "type": "string"
-                  }
-                }
-              }
-            }
-          }
-        },
-        "responses": {
-          "200": {
-            "description": "OK",
-            "content": {
-              "application/json": {
-                "schema": {
-                  "$ref": "#/components/schemas/SuccessResponse"
-                }
-              }
-            }
-          },
-          "422": {
-            "description": "Unprocessable Content",
-            "content": {
-              "application/json": {
-                "schema": {
-                  "$ref": "#/components/schemas/ErrorResponse"
-                }
-              }
-            }
-          },
-          "500": {
-            "description": "Internal Server Error",
-            "content": {
-              "application/json": {
-                "schema": {
-                  "$ref": "#/components/schemas/ErrorResponse"
-                }
-              }
-            }
-          }
-        },
-        "security": [
-          {
-            "bearerAuth": []
-          }
-        ]
-      }
-    },
-    "/monitors": {
-      "get": {
-        "tags": ["monitors"],
-        "description": "Get all monitors",
-        "responses": {
-          "200": {
-            "description": "OK",
-            "content": {
-              "application/json": {
-                "schema": {
-                  "$ref": "#/components/schemas/SuccessResponse"
-                }
-              }
-            }
-          },
-          "422": {
-            "description": "Unprocessable Content",
-            "content": {
-              "application/json": {
-                "schema": {
-                  "$ref": "#/components/schemas/ErrorResponse"
-                }
-              }
-            }
-          },
-          "500": {
-            "description": "Internal Server Error",
-            "content": {
-              "application/json": {
-                "schema": {
-                  "$ref": "#/components/schemas/ErrorResponse"
-                }
-              }
-            }
-          }
-        },
-        "security": [
-          {
-            "bearerAuth": []
-          }
-        ]
-      },
-      "post": {
-        "tags": ["monitors"],
-        "description": "Create a new monitor",
-        "requestBody": {
-          "content": {
-            "application/json": {
-              "schema": {
-                "$ref": "#/components/schemas/CreateMonitorBody"
-              }
-            }
-          }
-        },
-        "responses": {
-          "200": {
-            "description": "OK",
-            "content": {
-              "application/json": {
-                "schema": {
-                  "$ref": "#/components/schemas/SuccessResponse"
-                }
-              }
-            }
-          },
-          "422": {
-            "description": "Unprocessable Content",
-            "content": {
-              "application/json": {
-                "schema": {
-                  "$ref": "#/components/schemas/ErrorResponse"
-                }
-              }
-            }
-          },
-          "500": {
-            "description": "Internal Server Error",
-            "content": {
-              "application/json": {
-                "schema": {
-                  "$ref": "#/components/schemas/ErrorResponse"
-                }
-              }
-            }
-          }
-        },
-        "security": [
-          {
-            "bearerAuth": []
-          }
-        ]
-      },
-      "delete": {
-        "tags": ["monitors"],
-        "description": "Delete all monitors",
-        "responses": {
-          "200": {
-            "description": "OK",
-            "content": {
-              "application/json": {
-                "schema": {
-                  "$ref": "#/components/schemas/SuccessResponse"
-                }
-              }
-            }
-          },
-          "422": {
-            "description": "Unprocessable Content",
-            "content": {
-              "application/json": {
-                "schema": {
-                  "$ref": "#/components/schemas/ErrorResponse"
-                }
-              }
-            }
-          },
-          "500": {
-            "description": "Internal Server Error",
-            "content": {
-              "application/json": {
-                "schema": {
-                  "$ref": "#/components/schemas/ErrorResponse"
-                }
-              }
-            }
-          }
-        },
-        "security": [
-          {
-            "bearerAuth": []
-          }
-        ]
-      }
-    },
-    "/monitors/{monitorId}": {
-      "get": {
-        "tags": ["monitors"],
-        "description": "Get monitor by id",
-        "parameters": [
-          {
-            "name": "monitorId",
-            "in": "path",
-            "required": true,
-            "schema": {
-              "type": "string"
-            }
-          }
-        ],
-        "responses": {
-          "200": {
-            "description": "OK",
-            "content": {
-              "application/json": {
-                "schema": {
-                  "$ref": "#/components/schemas/SuccessResponse"
-                }
-              }
-            }
-          },
-          "422": {
-            "description": "Unprocessable Content",
-            "content": {
-              "application/json": {
-                "schema": {
-                  "$ref": "#/components/schemas/ErrorResponse"
-                }
-              }
-            }
-          },
-          "500": {
-            "description": "Internal Server Error",
-            "content": {
-              "application/json": {
-                "schema": {
-                  "$ref": "#/components/schemas/ErrorResponse"
-                }
-              }
-            }
-          }
-        },
-        "security": [
-          {
-            "bearerAuth": []
-          }
-        ]
-      },
-      "put": {
-        "tags": ["monitors"],
-        "description": "Update monitor by id",
-        "parameters": [
-          {
-            "name": "monitorId",
-            "in": "path",
-            "required": true,
-            "schema": {
-              "type": "string"
-            }
-          }
-        ],
-        "requestBody": {
-          "content": {
-            "application/json": {
-              "schema": {
-                "$ref": "#/components/schemas/UpdateMonitorBody"
-              }
-            }
-          }
-        },
-        "responses": {
-          "200": {
-            "description": "OK",
-            "content": {
-              "application/json": {
-                "schema": {
-                  "$ref": "#/components/schemas/SuccessResponse"
-                }
-              }
-            }
-          },
-          "422": {
-            "description": "Unprocessable Content",
-            "content": {
-              "application/json": {
-                "schema": {
-                  "$ref": "#/components/schemas/ErrorResponse"
-                }
-              }
-            }
-          },
-          "500": {
-            "description": "Internal Server Error",
-            "content": {
-              "application/json": {
-                "schema": {
-                  "$ref": "#/components/schemas/ErrorResponse"
-                }
-              }
-            }
-          }
-        },
-        "security": [
-          {
-            "bearerAuth": []
-          }
-        ]
-      },
-      "delete": {
-        "tags": ["monitors"],
-        "description": "Delete monitor by id",
-        "parameters": [
-          {
-            "name": "monitorId",
-            "in": "path",
-            "required": true,
-            "schema": {
-              "type": "string"
-            }
-          }
-        ],
-        "responses": {
-          "200": {
-            "description": "OK",
-            "content": {
-              "application/json": {
-                "schema": {
-                  "$ref": "#/components/schemas/SuccessResponse"
-                }
-              }
-            }
-          },
-          "422": {
-            "description": "Unprocessable Content",
-            "content": {
-              "application/json": {
-                "schema": {
-                  "$ref": "#/components/schemas/ErrorResponse"
-                }
-              }
-            }
-          },
-          "500": {
-            "description": "Internal Server Error",
-            "content": {
-              "application/json": {
-                "schema": {
-                  "$ref": "#/components/schemas/ErrorResponse"
-                }
-              }
-            }
-          }
-        },
-        "security": [
-          {
-            "bearerAuth": []
-          }
-        ]
-      }
-    },
-    "/monitors/stats/{monitorId}": {
-      "get": {
-        "tags": ["monitors"],
-        "description": "Get monitor stats",
-        "parameters": [
-          {
-            "name": "monitorId",
-            "in": "path",
-            "required": true,
-            "schema": {
-              "type": "string"
-            }
-          }
-        ],
-        "responses": {
-          "200": {
-            "description": "OK",
-            "content": {
-              "application/json": {
-                "schema": {
-                  "$ref": "#/components/schemas/SuccessResponse"
-                }
-              }
-            }
-          },
-          "422": {
-            "description": "Unprocessable Content",
-            "content": {
-              "application/json": {
-                "schema": {
-                  "$ref": "#/components/schemas/ErrorResponse"
-                }
-              }
-            }
-          },
-          "500": {
-            "description": "Internal Server Error",
-            "content": {
-              "application/json": {
-                "schema": {
-                  "$ref": "#/components/schemas/ErrorResponse"
-                }
-              }
-            }
-          }
-        },
-        "security": [
-          {
-            "bearerAuth": []
-          }
-        ]
-      }
-    },
-    "/monitors/certificate/{monitorId}": {
-      "get": {
-        "tags": ["monitors"],
-        "description": "Get monitor certificate",
-        "parameters": [
-          {
-            "name": "monitorId",
-            "in": "path",
-            "required": true,
-            "schema": {
-              "type": "string"
-            }
-          }
-        ],
-        "responses": {
-          "200": {
-            "description": "OK",
-            "content": {
-              "application/json": {
-                "schema": {
-                  "$ref": "#/components/schemas/SuccessResponse"
-                }
-              }
-            }
-          },
-          "422": {
-            "description": "Unprocessable Content",
-            "content": {
-              "application/json": {
-                "schema": {
-                  "$ref": "#/components/schemas/ErrorResponse"
-                }
-              }
-            }
-          },
-          "500": {
-            "description": "Internal Server Error",
-            "content": {
-              "application/json": {
-                "schema": {
-                  "$ref": "#/components/schemas/ErrorResponse"
-                }
-              }
-            }
-          }
-        },
-        "security": [
-          {
-            "bearerAuth": []
-          }
-        ]
-      }
-    },
-    "/monitors/team/summary/{teamId}": {
-      "get": {
-        "tags": ["monitors"],
-        "description": "Get monitors and summary by teamId",
-        "parameters": [
-          {
-            "name": "teamId",
-            "in": "path",
-            "required": true,
-            "schema": {
-              "type": "string"
-            }
-          },
-          {
-            "name": "type",
-            "in": "query",
-            "required": false,
-            "schema": {
-              "type": "array",
-              "enum": ["http", "ping", "pagespeed"]
-            }
-          }
-        ],
-        "responses": {
-          "200": {
-            "description": "OK",
-            "content": {
-              "application/json": {
-                "schema": {
-                  "$ref": "#/components/schemas/SuccessResponse"
-                }
-              }
-            }
-          },
-          "422": {
-            "description": "Unprocessable Content",
-            "content": {
-              "application/json": {
-                "schema": {
-                  "$ref": "#/components/schemas/ErrorResponse"
-                }
-              }
-            }
-          },
-          "500": {
-            "description": "Internal Server Error",
-            "content": {
-              "application/json": {
-                "schema": {
-                  "$ref": "#/components/schemas/ErrorResponse"
-                }
-              }
-            }
-          }
-        },
-        "security": [
-          {
-            "bearerAuth": []
-          }
-        ]
-      }
-    },
-    "/monitors/team/{teamId}": {
-      "get": {
-        "tags": ["monitors"],
-        "description": "Get monitors by teamId",
-        "parameters": [
-          {
-            "name": "teamId",
-            "in": "path",
-            "required": true,
-            "schema": {
-              "type": "string"
-            }
-          },
-          {
-            "name": "status",
-            "description": "Status of monitor, true for up, false for down",
-            "in": "query",
-            "required": false,
-            "schema": {
-              "type": "boolean"
-            }
-          },
-          {
-            "name": "checkOrder",
-            "description": "Order of checks",
-            "in": "query",
-            "required": false,
-            "schema": {
-              "type": "string",
-              "enum": ["asc", "desc"]
-            }
-          },
-          {
-            "name": "limit",
-            "description": "Number of checks to return with monitor",
-            "in": "query",
-            "required": false,
-            "schema": {
-              "type": "integer"
-            }
-          },
-          {
-            "name": "type",
-            "description": "Type of monitor",
-            "in": "query",
-            "required": false,
-            "schema": {
-              "type": "string",
-              "enum": ["http", "ping", "pagespeed"]
-            }
-          },
-          {
-            "name": "page",
-            "in": "query",
-            "required": false,
-            "schema": {
-              "type": "integer"
-            }
-          },
-          {
-            "name": "rowsPerPage",
-            "in": "query",
-            "required": false,
-            "schema": {
-              "type": "integer"
-            }
-          },
-          {
-            "name": "filter",
-            "description": "Value to filter by",
-            "in": "query",
-            "required": false,
-            "schema": {
-              "type": "string"
-            }
-          },
-          {
-            "name": "field",
-            "description": "Field to filter on",
-            "in": "query",
-            "required": false,
-            "schema": {
-              "type": "string"
-            }
-          },
-          {
-            "name": "order",
-            "description": "Sort order of results",
-            "in": "query",
-            "required": false,
-            "schema": {
-              "type": "string",
-              "enum": ["http", "ping", "pagespeed"]
-            }
-          }
-        ],
-        "responses": {
-          "200": {
-            "description": "OK",
-            "content": {
-              "application/json": {
-                "schema": {
-                  "$ref": "#/components/schemas/SuccessResponse"
-                }
-              }
-            }
-          },
-          "422": {
-            "description": "Unprocessable Content",
-            "content": {
-              "application/json": {
-                "schema": {
-                  "$ref": "#/components/schemas/ErrorResponse"
-                }
-              }
-            }
-          },
-          "500": {
-            "description": "Internal Server Error",
-            "content": {
-              "application/json": {
-                "schema": {
-                  "$ref": "#/components/schemas/ErrorResponse"
-                }
-              }
-            }
-          }
-        },
-        "security": [
-          {
-            "bearerAuth": []
-          }
-        ]
-      }
-    },
-    "/monitors/pause/{monitorId}": {
-      "post": {
-        "tags": ["monitors"],
-        "description": "Pause monitor",
-        "parameters": [
-          {
-            "name": "monitorId",
-            "in": "path",
-            "required": true,
-            "schema": {
-              "type": "string"
-            }
-          }
-        ],
-        "responses": {
-          "200": {
-            "description": "OK",
-            "content": {
-              "application/json": {
-                "schema": {
-                  "$ref": "#/components/schemas/SuccessResponse"
-                }
-              }
-            }
-          },
-          "422": {
-            "description": "Unprocessable Content",
-            "content": {
-              "application/json": {
-                "schema": {
-                  "$ref": "#/components/schemas/ErrorResponse"
-                }
-              }
-            }
-          },
-          "500": {
-            "description": "Internal Server Error",
-            "content": {
-              "application/json": {
-                "schema": {
-                  "$ref": "#/components/schemas/ErrorResponse"
-                }
-              }
-            }
-          }
-        },
-        "security": [
-          {
-            "bearerAuth": []
-          }
-        ]
-      }
-    },
-    "/monitors/demo": {
-      "post": {
-        "tags": ["monitors"],
-        "description": "Create a demo monitor",
-        "requestBody": {
-          "content": {
-            "application/json": {
-              "schema": {
-                "$ref": "#/components/schemas/CreateMonitorBody"
-              }
-            }
-          }
-        },
-        "responses": {
-          "200": {
-            "description": "OK",
-            "content": {
-              "application/json": {
-                "schema": {
-                  "$ref": "#/components/schemas/SuccessResponse"
-                }
-              }
-            }
-          },
-          "422": {
-            "description": "Unprocessable Content",
-            "content": {
-              "application/json": {
-                "schema": {
-                  "$ref": "#/components/schemas/ErrorResponse"
-                }
-              }
-            }
-          },
-          "500": {
-            "description": "Internal Server Error",
-            "content": {
-              "application/json": {
-                "schema": {
-                  "$ref": "#/components/schemas/ErrorResponse"
-                }
-              }
-            }
-          }
-        },
-        "security": [
-          {
-            "bearerAuth": []
-          }
-        ]
-      }
-    },
-    "/checks/{monitorId}": {
-      "get": {
-        "tags": ["checks"],
-        "description": "Get all checks for a monitor",
-        "parameters": [
-          {
-            "name": "monitorId",
-            "in": "path",
-            "required": true,
-            "schema": {
-              "type": "string"
-            }
-          }
-        ],
-        "responses": {
-          "200": {
-            "description": "OK",
-            "content": {
-              "application/json": {
-                "schema": {
-                  "$ref": "#/components/schemas/SuccessResponse"
-                }
-              }
-            }
-          },
-          "422": {
-            "description": "Unprocessable Content",
-            "content": {
-              "application/json": {
-                "schema": {
-                  "$ref": "#/components/schemas/ErrorResponse"
-                }
-              }
-            }
-          },
-          "500": {
-            "description": "Internal Server Error",
-            "content": {
-              "application/json": {
-                "schema": {
-                  "$ref": "#/components/schemas/ErrorResponse"
-                }
-              }
-            }
-          }
-        },
-        "security": [
-          {
-            "bearerAuth": []
-          }
-        ]
-      },
-      "post": {
-        "tags": ["checks"],
-        "description": "Create a new check",
-        "parameters": [
-          {
-            "name": "monitorId",
-            "in": "path",
-            "required": true,
-            "schema": {
-              "type": "string"
-            }
-          }
-        ],
-        "requestBody": {
-          "content": {
-            "application/json": {
-              "schema": {
-                "$ref": "#/components/schemas/CreateCheckBody"
-              }
-            }
-          }
-        },
-        "responses": {
-          "200": {
-            "description": "OK",
-            "content": {
-              "application/json": {
-                "schema": {
-                  "$ref": "#/components/schemas/SuccessResponse"
-                }
-              }
-            }
-          },
-          "422": {
-            "description": "Unprocessable Content",
-            "content": {
-              "application/json": {
-                "schema": {
-                  "$ref": "#/components/schemas/ErrorResponse"
-                }
-              }
-            }
-          },
-          "500": {
-            "description": "Internal Server Error",
-            "content": {
-              "application/json": {
-                "schema": {
-                  "$ref": "#/components/schemas/ErrorResponse"
-                }
-              }
-            }
-          }
-        },
-        "security": [
-          {
-            "bearerAuth": []
-          }
-        ]
-      },
-      "delete": {
-        "tags": ["checks"],
-        "description": "Delete all checks for a monitor",
-        "parameters": [
-          {
-            "name": "monitorId",
-            "in": "path",
-            "required": true,
-            "schema": {
-              "type": "string"
-            }
-          }
-        ],
-        "responses": {
-          "200": {
-            "description": "OK",
-            "content": {
-              "application/json": {
-                "schema": {
-                  "$ref": "#/components/schemas/SuccessResponse"
-                }
-              }
-            }
-          },
-          "422": {
-            "description": "Unprocessable Content",
-            "content": {
-              "application/json": {
-                "schema": {
-                  "$ref": "#/components/schemas/ErrorResponse"
-                }
-              }
-            }
-          },
-          "500": {
-            "description": "Internal Server Error",
-            "content": {
-              "application/json": {
-                "schema": {
-                  "$ref": "#/components/schemas/ErrorResponse"
-                }
-              }
-            }
-          }
-        },
-        "security": [
-          {
-            "bearerAuth": []
-          }
-        ]
-      }
-    },
-    "/checks/team/{teamId}": {
-      "get": {
-        "tags": ["checks"],
-        "description": "Get all checks for a team",
-        "parameters": [
-          {
-            "name": "teamId",
-            "in": "path",
-            "required": true,
-            "schema": {
-              "type": "string"
-            }
-          }
-        ],
-        "responses": {
-          "200": {
-            "description": "OK",
-            "content": {
-              "application/json": {
-                "schema": {
-                  "$ref": "#/components/schemas/SuccessResponse"
-                }
-              }
-            }
-          },
-          "422": {
-            "description": "Unprocessable Content",
-            "content": {
-              "application/json": {
-                "schema": {
-                  "$ref": "#/components/schemas/ErrorResponse"
-                }
-              }
-            }
-          },
-          "500": {
-            "description": "Internal Server Error",
-            "content": {
-              "application/json": {
-                "schema": {
-                  "$ref": "#/components/schemas/ErrorResponse"
-                }
-              }
-            }
-          }
-        },
-        "security": [
-          {
-            "bearerAuth": []
-          }
-        ]
-      },
-      "delete": {
-        "tags": ["checks"],
-        "description": "Delete all checks for a team",
-        "parameters": [
-          {
-            "name": "teamId",
-            "in": "path",
-            "required": true,
-            "schema": {
-              "type": "string"
-            }
-          }
-        ],
-        "responses": {
-          "200": {
-            "description": "OK",
-            "content": {
-              "application/json": {
-                "schema": {
-                  "$ref": "#/components/schemas/SuccessResponse"
-                }
-              }
-            }
-          },
-          "422": {
-            "description": "Unprocessable Content",
-            "content": {
-              "application/json": {
-                "schema": {
-                  "$ref": "#/components/schemas/ErrorResponse"
-                }
-              }
-            }
-          },
-          "500": {
-            "description": "Internal Server Error",
-            "content": {
-              "application/json": {
-                "schema": {
-                  "$ref": "#/components/schemas/ErrorResponse"
-                }
-              }
-            }
-          }
-        },
-        "security": [
-          {
-            "bearerAuth": []
-          }
-        ]
-      }
-    },
-    "/checks/team/ttl": {
-      "put": {
-        "tags": ["checks"],
-        "description": "Update check TTL",
-        "requestBody": {
-          "content": {
-            "application/json": {
-              "schema": {
-                "$ref": "#/components/schemas/UpdateCheckTTLBody"
-              }
-            }
-          }
-        },
-        "responses": {
-          "200": {
-            "description": "OK",
-            "content": {
-              "application/json": {
-                "schema": {
-                  "$ref": "#/components/schemas/SuccessResponse"
-                }
-              }
-            }
-          },
-          "422": {
-            "description": "Unprocessable Content",
-            "content": {
-              "application/json": {
-                "schema": {
-                  "$ref": "#/components/schemas/ErrorResponse"
-                }
-              }
-            }
-          },
-          "500": {
-            "description": "Internal Server Error",
-            "content": {
-              "application/json": {
-                "schema": {
-                  "$ref": "#/components/schemas/ErrorResponse"
-                }
-              }
-            }
-          }
-        },
-        "security": [
-          {
-            "bearerAuth": []
-          }
-        ]
-      }
-    },
-    "/maintenance-window/monitor/{monitorId}": {
-      "get": {
-        "tags": ["maintenance-window"],
-        "description": "Get maintenance window for monitor",
-        "parameters": [
-          {
-            "name": "monitorId",
-            "in": "path",
-            "required": true,
-            "schema": {
-              "type": "string"
-            }
-          }
-        ],
-        "responses": {
-          "200": {
-            "description": "OK",
-            "content": {
-              "application/json": {
-                "schema": {
-                  "$ref": "#/components/schemas/SuccessResponse"
-                }
-              }
-            }
-          },
-          "422": {
-            "description": "Unprocessable Content",
-            "content": {
-              "application/json": {
-                "schema": {
-                  "$ref": "#/components/schemas/ErrorResponse"
-                }
-              }
-            }
-          },
-          "500": {
-            "description": "Internal Server Error",
-            "content": {
-              "application/json": {
-                "schema": {
-                  "$ref": "#/components/schemas/ErrorResponse"
-                }
-              }
-            }
-          }
-        },
-        "security": [
-          {
-            "bearerAuth": []
-          }
-        ]
-      },
-      "post": {
-        "tags": ["maintenance-window"],
-        "description": "Create maintenance window for monitor",
-        "parameters": [
-          {
-            "name": "monitorId",
-            "in": "path",
-            "required": true,
-            "schema": {
-              "type": "string"
-            }
-          }
-        ],
-        "requestBody": {
-          "content": {
-            "application/json": {
-              "schema": {
-                "$ref": "#/components/schemas/CreateMaintenanceWindowBody"
-              }
-            }
-          }
-        },
-        "responses": {
-          "200": {
-            "description": "OK",
-            "content": {
-              "application/json": {
-                "schema": {
-                  "$ref": "#/components/schemas/SuccessResponse"
-                }
-              }
-            }
-          },
-          "422": {
-            "description": "Unprocessable Content",
-            "content": {
-              "application/json": {
-                "schema": {
-                  "$ref": "#/components/schemas/ErrorResponse"
-                }
-              }
-            }
-          },
-          "500": {
-            "description": "Internal Server Error",
-            "content": {
-              "application/json": {
-                "schema": {
-                  "$ref": "#/components/schemas/ErrorResponse"
-                }
-              }
-            }
-          }
-        },
-        "security": [
-          {
-            "bearerAuth": []
-          }
-        ]
-      }
-    },
-    "/maintenance-window/user/{userId}": {
-      "get": {
-        "tags": ["maintenance-window"],
-        "description": "Get maintenance window for user",
-        "parameters": [
-          {
-            "name": "userId",
-            "in": "path",
-            "required": true,
-            "schema": {
-              "type": "string"
-            }
-          }
-        ],
-        "responses": {
-          "200": {
-            "description": "OK",
-            "content": {
-              "application/json": {
-                "schema": {
-                  "$ref": "#/components/schemas/SuccessResponse"
-                }
-              }
-            }
-          },
-          "422": {
-            "description": "Unprocessable Content",
-            "content": {
-              "application/json": {
-                "schema": {
-                  "$ref": "#/components/schemas/ErrorResponse"
-                }
-              }
-            }
-          },
-          "500": {
-            "description": "Internal Server Error",
-            "content": {
-              "application/json": {
-                "schema": {
-                  "$ref": "#/components/schemas/ErrorResponse"
-                }
-              }
-            }
-          }
-        },
-        "security": [
-          {
-            "bearerAuth": []
-          }
-        ]
-      }
-    },
-    "/queue/jobs": {
-      "get": {
-        "tags": ["queue"],
-        "description": "Get all jobs in queue",
-        "responses": {
-          "200": {
-            "description": "OK",
-            "content": {
-              "application/json": {
-                "schema": {
-                  "$ref": "#/components/schemas/SuccessResponse"
-                }
-              }
-            }
-          },
-          "422": {
-            "description": "Unprocessable Content",
-            "content": {
-              "application/json": {
-                "schema": {
-                  "$ref": "#/components/schemas/ErrorResponse"
-                }
-              }
-            }
-          },
-          "500": {
-            "description": "Internal Server Error",
-            "content": {
-              "application/json": {
-                "schema": {
-                  "$ref": "#/components/schemas/ErrorResponse"
-                }
-              }
-            }
-          }
-        },
-        "security": [
-          {
-            "bearerAuth": []
-          }
-        ]
-      },
-      "post": {
-        "tags": ["queue"],
-        "description": "Create a new job.  Useful for testing scaling workers",
-        "responses": {
-          "200": {
-            "description": "OK",
-            "content": {
-              "application/json": {
-                "schema": {
-                  "$ref": "#/components/schemas/SuccessResponse"
-                }
-              }
-            }
-          },
-          "422": {
-            "description": "Unprocessable Content",
-            "content": {
-              "application/json": {
-                "schema": {
-                  "$ref": "#/components/schemas/ErrorResponse"
-                }
-              }
-            }
-          },
-          "500": {
-            "description": "Internal Server Error",
-            "content": {
-              "application/json": {
-                "schema": {
-                  "$ref": "#/components/schemas/ErrorResponse"
-                }
-              }
-            }
-          }
-        },
-        "security": [
-          {
-            "bearerAuth": []
-          }
-        ]
-      }
-    },
-    "/queue/metrics": {
-      "get": {
-        "tags": ["queue"],
-        "description": "Get queue metrics",
-        "responses": {
-          "200": {
-            "description": "OK",
-            "content": {
-              "application/json": {
-                "schema": {
-                  "$ref": "#/components/schemas/SuccessResponse"
-                }
-              }
-            }
-          },
-          "422": {
-            "description": "Unprocessable Content",
-            "content": {
-              "application/json": {
-                "schema": {
-                  "$ref": "#/components/schemas/ErrorResponse"
-                }
-              }
-            }
-          },
-          "500": {
-            "description": "Internal Server Error",
-            "content": {
-              "application/json": {
-                "schema": {
-                  "$ref": "#/components/schemas/ErrorResponse"
-                }
-              }
-            }
-          }
-        },
-        "security": [
-          {
-            "bearerAuth": []
-          }
-        ]
-      }
-    },
-    "/queue/obliterate": {
-      "post": {
-        "tags": ["queue"],
-        "description": "Obliterate job queue",
-        "responses": {
-          "200": {
-            "description": "OK",
-            "content": {
-              "application/json": {
-                "schema": {
-                  "$ref": "#/components/schemas/SuccessResponse"
-                }
-              }
-            }
-          },
-          "422": {
-            "description": "Unprocessable Content",
-            "content": {
-              "application/json": {
-                "schema": {
-                  "$ref": "#/components/schemas/ErrorResponse"
-                }
-              }
-            }
-          },
-          "500": {
-            "description": "Internal Server Error",
-            "content": {
-              "application/json": {
-                "schema": {
-                  "$ref": "#/components/schemas/ErrorResponse"
-                }
-              }
-            }
-          }
-        },
-        "security": [
-          {
-            "bearerAuth": []
-          }
-        ]
-      }
-    }
-  },
-
-  "components": {
-    "securitySchemes": {
-      "bearerAuth": {
-        "type": "http",
-        "scheme": "bearer",
-        "bearerFormat": "JWT"
-      }
-    },
-    "schemas": {
-      "ErrorResponse": {
-        "type": "object",
-        "properties": {
-          "success": {
-            "type": "boolean",
-            "default": false
-          },
-          "msg": {
-            "type": "string"
-          }
-        }
-      },
-      "SuccessResponse": {
-        "type": "object",
-        "properties": {
-          "success": {
-            "type": "boolean",
-            "default": true
-          },
-          "msg": {
-            "type": "string"
-          },
-          "data": {
-            "type": "object"
-          }
-        }
-      },
-      "UserUpdateRequest": {
-        "type": "object",
-        "required": [
-          "firstName",
-          "lastName",
-          "email",
-          "password",
-          "role",
-          "teamId"
-        ],
-        "properties": {
-          "firstName": {
-            "type": "string"
-          },
-          "lastName": {
-            "type": "string"
-          },
-          "password": {
-            "type": "string",
-            "format": "password"
-          },
-          "newPassword": {
-            "type": "string",
-            "format": "password"
-          },
-          "profileImage": {
-            "type": "file",
-            "format": "file"
-          },
-          "role": {
-            "type": "array",
-            "enum": [["user"], ["admin"], ["superadmin"], ["Demo"]],
-            "default": ["superadmin"]
-          },
-          "deleteProfileImage": {
-            "type": "boolean"
-          }
-        }
-      },
-      "CreateMonitorBody": {
-        "type": "object",
-        "required": ["userId", "teamId", "name", "description", "type", "url"],
-        "properties": {
-          "_id": {
-            "type": "string"
-          },
-          "userId": {
-            "type": "string"
-          },
-          "teamId": {
-            "type": "string"
-          },
-          "name": {
-            "type": "string"
-          },
-          "description": {
-            "type": "string"
-          },
-          "type": {
-            "type": "string",
-            "enum": ["http", "ping", "pagespeed"]
-          },
-          "url": {
-            "type": "string"
-          },
-          "isActive": {
-            "type": "boolean"
-          },
-          "interval": {
-            "type": "integer"
-          },
-          "notifications": {
-            "type": "array",
-            "items": {
-              "type": "string"
-            }
-          }
-        }
-      },
-      "UpdateMonitorBody": {
-        "type": "object",
-        "properties": {
-          "name": {
-            "type": "string"
-          },
-          "description": {
-            "type": "string"
-          },
-          "interval": {
-            "type": "integer"
-          },
-          "notifications": {
-            "type": "array",
-            "items": {
-              "type": "string"
-            }
-          }
-        }
-      },
-      "CreateCheckBody": {
-        "type": "object",
-        "required": [
-          "monitorId",
-          "status",
-          "responseTime",
-          "statusCode",
-          "message"
-        ],
-        "properties": {
-          "monitorId": {
-            "type": "string"
-          },
-          "status": {
-            "type": "boolean"
-          },
-          "responseTime": {
-            "type": "integer"
-          },
-          "statusCode": {
-            "type": "integer"
-          },
-          "message": {
-            "type": "string"
-          }
-        }
-      },
-      "UpdateCheckTTLBody": {
-        "type": "object",
-        "required": ["ttl"],
-        "properties": {
-          "ttl": {
-            "type": "integer"
-          }
-        }
-      },
-      "CreateMaintenanceWindowBody": {
-        "type": "object",
-        "required": ["userId", "active", "oneTime", "start", "end"],
-        "properties": {
-          "userId": {
-            "type": "string"
-          },
-          "active": {
-            "type": "boolean"
-          },
-          "oneTime": {
-            "type": "boolean"
-          },
-          "start": {
-            "type": "string",
-            "format": "date-time"
-          },
-          "end": {
-            "type": "string",
-            "format": "date-time"
-          },
-          "expiry": {
-            "type": "string",
-            "format": "date-time"
-          }
-        }
-      }
-    }
-  }
-=======
 	"openapi": "3.1.0",
 	"info": {
 		"title": "BlueWave Uptime",
@@ -2608,6 +261,77 @@
 				}
 			}
 		},
+		"/auth/refresh": {
+			"post": {
+				"tags": [
+					"auth"
+				],
+				"description": "Generates a new auth token if the refresh token is valid.",
+				"requestBody": {
+					"content": {
+						"application/json": {
+							"schema": {
+								"type": "object",
+								"properties": {}
+							}
+						}
+					},
+					"required": false
+				},
+				"parameters": [
+					{
+						"name": "x-refresh-token",
+						"in": "header",
+						"description": "Refresh token required to generate a new auth token.",
+						"required": true,
+						"schema": {
+							"type": "string"
+						}
+					},
+					{
+						"name": "authorization",
+						"in": "header",
+						"description": "Old access token, used to extract payload).",
+						"required": true,
+						"schema": {
+							"type": "string"
+						}
+					}
+				],
+				"responses": {
+					"200": {
+						"description": "New access token generated.",
+						"content": {
+							"application/json": {
+								"schema": {
+									"$ref": "#/components/schemas/SuccessResponse"
+								}
+							}
+						}
+					},
+					"401": {
+						"description": "Unauthorized or invalid refresh token.",
+						"content": {
+							"application/json": {
+								"schema": {
+									"$ref": "#/components/schemas/ErrorResponse"
+								}
+							}
+						}
+					},
+					"500": {
+						"description": "Internal Server Error",
+						"content": {
+							"application/json": {
+								"schema": {
+									"$ref": "#/components/schemas/ErrorResponse"
+								}
+							}
+						}
+					}
+				}
+			}
+		},
 		"/auth/user/{userId}": {
 			"put": {
 				"tags": [
@@ -4849,5 +2573,4 @@
 			}
 		}
 	}
->>>>>>> c9864d90
 }