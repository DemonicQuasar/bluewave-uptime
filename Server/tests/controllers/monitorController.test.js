--- conflicted
+++ resolved
@@ -1,30 +1,3 @@
-<<<<<<< HEAD
-const {
-  getAllMonitors,
-  getMonitorStatsById,
-  getMonitorCertificate,
-  getMonitorById,
-  getMonitorsAndSummaryByTeamId,
-  getMonitorsByTeamId,
-  createMonitor,
-  checkEndpointResolution,
-  deleteMonitor,
-  deleteAllMonitors,
-  editMonitor,
-  pauseMonitor,
-  addDemoMonitors,
-} = require("../../controllers/monitorController");
-const jwt = require("jsonwebtoken");
-const proxyquire = require("proxyquire");
-const sinon = require("sinon");
-const { errorMessages, successMessages } = require("../../utils/messages");
-const sslCheckerStub = sinon.stub();
-const monitorController = proxyquire("../../controllers/monitorController", {
-  "ssl-checker": sslCheckerStub,
-});
-const logger = require("../../utils/logger");
-const dns = require("dns");
-=======
 import {
 	getAllMonitors,
 	getMonitorStatsById,
@@ -43,10 +16,9 @@
 import sinon from "sinon";
 import { successMessages } from "../../utils/messages.js";
 import logger from "../../utils/logger.js";
-import * as monitorController from "../../controllers/monitorController.js";
-import { fetchMonitorCertificate } from "../../controllers/controllerUtils.js";
-
->>>>>>> d8e2b06e
+// import * as monitorController from "../../controllers/monitorController.js";
+// import { fetchMonitorCertificate } from "../../controllers/controllerUtils.js";
+import dns from "dns";
 const SERVICE_NAME = "monitorController";
 
 describe("Monitor Controller - getAllMonitors", () => {
