--- conflicted
+++ resolved
@@ -54,71 +54,6 @@
 };
 
 const successMessages = {
-<<<<<<< HEAD
-  //Alert Controller
-  ALERT_CREATE: "Alert created successfully",
-  ALERT_GET_BY_USER: "Got alerts successfully",
-  ALERT_GET_BY_MONITOR: "Got alerts by Monitor successfully",
-  ALERT_GET_BY_ID: "Got alert by Id successfully",
-  ALERT_EDIT: "Alert edited successfully",
-  ALERT_DELETE: "Alert deleted successfully",
-
-  // Auth Controller
-  AUTH_CREATE_USER: "User created successfully",
-  AUTH_LOGIN_USER: "User logged in successfully",
-  AUTH_LOGOUT_USER: "User logged out successfully",
-  AUTH_UPDATE_USER: "User updated successfully",
-  AUTH_CREATE_RECOVERY_TOKEN: "Recovery token created successfully",
-  AUTH_VERIFY_RECOVERY_TOKEN: "Recovery token verified successfully",
-  AUTH_RESET_PASSWORD: "Password reset successfully",
-  AUTH_ADMIN_CHECK: "Admin check completed successfully",
-  AUTH_DELETE_USER: "User deleted successfully",
-  AUTH_TOKEN_REFRESHED: "Auth token is refreshed",
-
-  // Check Controller
-  CHECK_CREATE: "Check created successfully",
-  CHECK_GET: "Got checks successfully",
-  CHECK_DELETE: "Checks deleted successfully",
-  CHECK_UPDATE_TTL: "Checks TTL updated successfully",
-
-  //Monitor Controller
-  MONITOR_GET_ALL: "Got all monitors successfully",
-  MONITOR_STATS_BY_ID: "Got monitor stats by Id successfully",
-  MONITOR_GET_BY_ID: "Got monitor by Id successfully",
-  MONITOR_GET_BY_USER_ID: (userId) => `Got monitor for ${userId} successfully"`,
-  MONITOR_CREATE: "Monitor created successfully",
-  MONITOR_DELETE: "Monitor deleted successfully",
-  MONITOR_EDIT: "Monitor edited successfully",
-  MONITOR_CERTIFICATE: "Got monitor certificate successfully",
-  MONITOR_DEMO_ADDED: "Successfully added demo monitors",
-
-  // Queue Controller
-  QUEUE_GET_METRICS: "Got metrics successfully",
-  QUEUE_GET_METRICS: "Got job stats successfully",
-  QUEUE_ADD_JOB: "Job added successfully",
-  QUEUE_OBLITERATE: "Queue obliterated",
-
-  //Job Queue
-  JOB_QUEUE_DELETE_JOB: "Job removed successfully",
-  JOB_QUEUE_OBLITERATE: "Queue OBLITERATED!!!",
-  JOB_QUEUE_PAUSE_JOB: "Job paused successfully",
-  JOB_QUEUE_RESUME_JOB: "Job resumed successfully",
-
-  //Maintenance Window Controller
-  MAINTENANCE_WINDOW_GET_BY_ID: "Got Maintenance Window by Id successfully",
-  MAINTENANCE_WINDOW_CREATE: "Maintenance Window created successfully",
-  MAINTENANCE_WINDOW_GET_BY_TEAM:
-    "Got Maintenance Windows by Team successfully",
-  MAINTENANCE_WINDOW_DELETE: "Maintenance Window deleted successfully",
-  MAINTENANCE_WINDOW_EDIT: "Maintenance Window edited successfully",
-
-  //Ping Operations
-  PING_SUCCESS: "Success",
-
-  // App Settings
-  GET_APP_SETTINGS: "Got app settings successfully",
-  UPDATE_APP_SETTINGS: "Updated app settings successfully",
-=======
 	//Alert Controller
 	ALERT_CREATE: "Alert created successfully",
 	ALERT_GET_BY_USER: "Got alerts successfully",
@@ -127,7 +62,6 @@
 	ALERT_EDIT: "Alert edited successfully",
 	ALERT_DELETE: "Alert deleted successfully",
 
-	// Auth Controller
 	AUTH_CREATE_USER: "User created successfully",
 	AUTH_LOGIN_USER: "User logged in successfully",
 	AUTH_LOGOUT_USER: "User logged out successfully",
@@ -137,6 +71,7 @@
 	AUTH_RESET_PASSWORD: "Password reset successfully",
 	AUTH_ADMIN_CHECK: "Admin check completed successfully",
 	AUTH_DELETE_USER: "User deleted successfully",
+	AUTH_TOKEN_REFRESHED: "Auth token is refreshed",
 
 	// Check Controller
 	CHECK_CREATE: "Check created successfully",
@@ -180,7 +115,6 @@
 	// App Settings
 	GET_APP_SETTINGS: "Got app settings successfully",
 	UPDATE_APP_SETTINGS: "Updated app settings successfully",
->>>>>>> c9864d90
 };
 
 export { errorMessages, successMessages };