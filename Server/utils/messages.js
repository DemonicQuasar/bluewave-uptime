const errorMessages = {
<<<<<<< HEAD
	// General Errors:
	FRIENDLY_ERROR: "Something went wrong...",
	UNKNOWN_ERROR: "An unknown error occurred",

	// Auth Controller
	UNAUTHORIZED: "Unauthorized access",
	AUTH_ADMIN_EXISTS: "Admin already exists",
	AUTH_INVITE_NOT_FOUND: "Invite not found",

	//Error handling middleware
	UNKNOWN_SERVICE: "Unknown service",
	NO_AUTH_TOKEN: "No auth token provided",
	INVALID_AUTH_TOKEN: "Invalid auth token",
	EXPIRED_AUTH_TOKEN: "Token expired",

	//Ownership Middleware
	VERIFY_OWNER_NOT_FOUND: "Document not found",
	VERIFY_OWNER_UNAUTHORIZED: "Unauthorized access",

	//Permissions Middleware
	INSUFFICIENT_PERMISSIONS: "Insufficient permissions",

	//DB Errors
	DB_USER_EXISTS: "User already exists",
	DB_USER_NOT_FOUND: "User not found",
	DB_TOKEN_NOT_FOUND: "Token not found",
	DB_RESET_PASSWORD_BAD_MATCH: "New password must be different from old password",
	DB_FIND_MONITOR_BY_ID: (monitorId) => `Monitor with id ${monitorId} not found`,
	DB_DELETE_CHECKS: (monitorId) => `No checks found for monitor with id ${monitorId}`,

	//Auth errors
	AUTH_INCORRECT_PASSWORD: "Incorrect password",
	AUTH_UNAUTHORIZED: "Unauthorized access",

	// Monitor Errors
	MONITOR_GET_BY_ID: "Monitor not found",
	MONITOR_GET_BY_USER_ID: "No monitors found for user",

	// Job Queue Errors
	JOB_QUEUE_WORKER_CLOSE: "Error closing worker",
	JOB_QUEUE_DELETE_JOB: "Job not found in queue",
	JOB_QUEUE_OBLITERATE: "Error obliterating queue",

	// PING Operations
	PING_CANNOT_RESOLVE: "No response",
=======
  // General Errors:
  FRIENDLY_ERROR: "Something went wrong...",
  UNKNOWN_ERROR: "An unknown error occurred",

  // Auth Controller
  UNAUTHORIZED: "Unauthorized access",
  AUTH_ADMIN_EXISTS: "Admin already exists",
  AUTH_INVITE_NOT_FOUND: "Invite not found",

  //Error handling middleware
  UNKNOWN_SERVICE: "Unknown service",
  NO_AUTH_TOKEN: "No auth token provided",
  INVALID_AUTH_TOKEN: "Invalid auth token",
  EXPIRED_AUTH_TOKEN: "Token expired",
  NO_REFRESH_TOKEN: "No refresh token provided",
  INVALID_REFRESH_TOKEN: "Invalid refresh token",
  EXPIRED_REFRESH_TOKEN: "Refresh token expired",
  REQUEST_NEW_ACCESS_TOKEN: "Request new access token",

  //Payload
  INVALID_PAYLOAD: "Invalid payload",

  //Ownership Middleware
  VERIFY_OWNER_NOT_FOUND: "Document not found",
  VERIFY_OWNER_UNAUTHORIZED: "Unauthorized access",

  //Permissions Middleware
  INSUFFICIENT_PERMISSIONS: "Insufficient permissions",

  //DB Errors
  DB_USER_EXISTS: "User already exists",
  DB_USER_NOT_FOUND: "User not found",
  DB_TOKEN_NOT_FOUND: "Token not found",
  DB_RESET_PASSWORD_BAD_MATCH:
    "New password must be different from old password",
  DB_FIND_MONITOR_BY_ID: (monitorId) =>
    `Monitor with id ${monitorId} not found`,
  DB_DELETE_CHECKS: (monitorId) =>
    `No checks found for monitor with id ${monitorId}`,

  //Auth errors
  AUTH_INCORRECT_PASSWORD: "Incorrect password",
  AUTH_UNAUTHORIZED: "Unauthorized access",

  // Monitor Errors
  MONITOR_GET_BY_ID: "Monitor not found",
  MONITOR_GET_BY_USER_ID: "No monitors found for user",

  // Job Queue Errors
  JOB_QUEUE_WORKER_CLOSE: "Error closing worker",
  JOB_QUEUE_DELETE_JOB: "Job not found in queue",
  JOB_QUEUE_OBLITERATE: "Error obliterating queue",

  // PING Operations
  PING_CANNOT_RESOLVE: "No response",
>>>>>>> 1f2f5731
};

const successMessages = {
	//Alert Controller
	ALERT_CREATE: "Alert created successfully",
	ALERT_GET_BY_USER: "Got alerts successfully",
	ALERT_GET_BY_MONITOR: "Got alerts by Monitor successfully",
	ALERT_GET_BY_ID: "Got alert by Id successfully",
	ALERT_EDIT: "Alert edited successfully",
	ALERT_DELETE: "Alert deleted successfully",

	// Auth Controller
	AUTH_CREATE_USER: "User created successfully",
	AUTH_LOGIN_USER: "User logged in successfully",
	AUTH_LOGOUT_USER: "User logged out successfully",
	AUTH_UPDATE_USER: "User updated successfully",
	AUTH_CREATE_RECOVERY_TOKEN: "Recovery token created successfully",
	AUTH_VERIFY_RECOVERY_TOKEN: "Recovery token verified successfully",
	AUTH_RESET_PASSWORD: "Password reset successfully",
	AUTH_ADMIN_CHECK: "Admin check completed successfully",
	AUTH_DELETE_USER: "User deleted successfully",

	// Check Controller
	CHECK_CREATE: "Check created successfully",
	CHECK_GET: "Got checks successfully",
	CHECK_DELETE: "Checks deleted successfully",
	CHECK_UPDATE_TTL: "Checks TTL updated successfully",

	//Monitor Controller
	MONITOR_GET_ALL: "Got all monitors successfully",
	MONITOR_STATS_BY_ID: "Got monitor stats by Id successfully",
	MONITOR_GET_BY_ID: "Got monitor by Id successfully",
	MONITOR_GET_BY_USER_ID: (userId) => `Got monitor for ${userId} successfully"`,
	MONITOR_CREATE: "Monitor created successfully",
	MONITOR_DELETE: "Monitor deleted successfully",
	MONITOR_EDIT: "Monitor edited successfully",
	MONITOR_CERTIFICATE: "Got monitor certificate successfully",
	MONITOR_DEMO_ADDED: "Successfully added demo monitors",

	// Queue Controller
	QUEUE_GET_METRICS: "Got metrics successfully",
	QUEUE_GET_METRICS: "Got job stats successfully",
	QUEUE_ADD_JOB: "Job added successfully",
	QUEUE_OBLITERATE: "Queue obliterated",

	//Job Queue
	JOB_QUEUE_DELETE_JOB: "Job removed successfully",
	JOB_QUEUE_OBLITERATE: "Queue OBLITERATED!!!",
	JOB_QUEUE_PAUSE_JOB: "Job paused successfully",
	JOB_QUEUE_RESUME_JOB: "Job resumed successfully",

	//Maintenance Window Controller
	MAINTENANCE_WINDOW_GET_BY_ID: "Got Maintenance Window by Id successfully",
	MAINTENANCE_WINDOW_CREATE: "Maintenance Window created successfully",
	MAINTENANCE_WINDOW_GET_BY_TEAM: "Got Maintenance Windows by Team successfully",
	MAINTENANCE_WINDOW_DELETE: "Maintenance Window deleted successfully",
	MAINTENANCE_WINDOW_EDIT: "Maintenance Window edited successfully",

	//Ping Operations
	PING_SUCCESS: "Success",

	// App Settings
	GET_APP_SETTINGS: "Got app settings successfully",
	UPDATE_APP_SETTINGS: "Updated app settings successfully",
};

export { errorMessages, successMessages };<|MERGE_RESOLUTION|>--- conflicted
+++ resolved
@@ -1,19 +1,16 @@
-const errorMessages = {
-<<<<<<< HEAD
-	// General Errors:
-	FRIENDLY_ERROR: "Something went wrong...",
-	UNKNOWN_ERROR: "An unknown error occurred",
+  //Error handling middleware
+  UNKNOWN_SERVICE: "Unknown service",
+  NO_AUTH_TOKEN: "No auth token provided",
+  INVALID_AUTH_TOKEN: "Invalid auth token",
+  EXPIRED_AUTH_TOKEN: "Token expired",
+  NO_REFRESH_TOKEN: "No refresh token provided",
+  INVALID_REFRESH_TOKEN: "Invalid refresh token",
+  EXPIRED_REFRESH_TOKEN: "Refresh token expired",
+  REQUEST_NEW_ACCESS_TOKEN: "Request new access token",
 
-	// Auth Controller
-	UNAUTHORIZED: "Unauthorized access",
-	AUTH_ADMIN_EXISTS: "Admin already exists",
-	AUTH_INVITE_NOT_FOUND: "Invite not found",
+  //Payload
+  INVALID_PAYLOAD: "Invalid payload",
 
-	//Error handling middleware
-	UNKNOWN_SERVICE: "Unknown service",
-	NO_AUTH_TOKEN: "No auth token provided",
-	INVALID_AUTH_TOKEN: "Invalid auth token",
-	EXPIRED_AUTH_TOKEN: "Token expired",
 
 	//Ownership Middleware
 	VERIFY_OWNER_NOT_FOUND: "Document not found",
@@ -45,63 +42,6 @@
 
 	// PING Operations
 	PING_CANNOT_RESOLVE: "No response",
-=======
-  // General Errors:
-  FRIENDLY_ERROR: "Something went wrong...",
-  UNKNOWN_ERROR: "An unknown error occurred",
-
-  // Auth Controller
-  UNAUTHORIZED: "Unauthorized access",
-  AUTH_ADMIN_EXISTS: "Admin already exists",
-  AUTH_INVITE_NOT_FOUND: "Invite not found",
-
-  //Error handling middleware
-  UNKNOWN_SERVICE: "Unknown service",
-  NO_AUTH_TOKEN: "No auth token provided",
-  INVALID_AUTH_TOKEN: "Invalid auth token",
-  EXPIRED_AUTH_TOKEN: "Token expired",
-  NO_REFRESH_TOKEN: "No refresh token provided",
-  INVALID_REFRESH_TOKEN: "Invalid refresh token",
-  EXPIRED_REFRESH_TOKEN: "Refresh token expired",
-  REQUEST_NEW_ACCESS_TOKEN: "Request new access token",
-
-  //Payload
-  INVALID_PAYLOAD: "Invalid payload",
-
-  //Ownership Middleware
-  VERIFY_OWNER_NOT_FOUND: "Document not found",
-  VERIFY_OWNER_UNAUTHORIZED: "Unauthorized access",
-
-  //Permissions Middleware
-  INSUFFICIENT_PERMISSIONS: "Insufficient permissions",
-
-  //DB Errors
-  DB_USER_EXISTS: "User already exists",
-  DB_USER_NOT_FOUND: "User not found",
-  DB_TOKEN_NOT_FOUND: "Token not found",
-  DB_RESET_PASSWORD_BAD_MATCH:
-    "New password must be different from old password",
-  DB_FIND_MONITOR_BY_ID: (monitorId) =>
-    `Monitor with id ${monitorId} not found`,
-  DB_DELETE_CHECKS: (monitorId) =>
-    `No checks found for monitor with id ${monitorId}`,
-
-  //Auth errors
-  AUTH_INCORRECT_PASSWORD: "Incorrect password",
-  AUTH_UNAUTHORIZED: "Unauthorized access",
-
-  // Monitor Errors
-  MONITOR_GET_BY_ID: "Monitor not found",
-  MONITOR_GET_BY_USER_ID: "No monitors found for user",
-
-  // Job Queue Errors
-  JOB_QUEUE_WORKER_CLOSE: "Error closing worker",
-  JOB_QUEUE_DELETE_JOB: "Job not found in queue",
-  JOB_QUEUE_OBLITERATE: "Error obliterating queue",
-
-  // PING Operations
-  PING_CANNOT_RESOLVE: "No response",
->>>>>>> 1f2f5731
 };
 
 const successMessages = {
