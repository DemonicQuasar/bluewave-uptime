--- conflicted
+++ resolved
@@ -196,13 +196,9 @@
 
 | Name              | Type      | Notes                                             |
 | ----------------- | --------- | ------------------------------------------------- |
-<<<<<<< HEAD
-| checkId           | `string`  | Unique ID for the check                           |
-=======
 | checkId           | `string`  | Unique ID for the associated check                |
 | monitorId         | `string`  | Unique ID for the associated monitor              |
 | userId            | `string`  | Unique ID for the associated user                 |
->>>>>>> f2e8c2cc
 | status            | `boolean` | Indicates the service is Up or Down               |
 | message           | `string`  | Message for the user about the down service       |
 | notifiedStatus    | `boolean` | Indicates whether the user is notified            |
@@ -210,13 +206,9 @@
 | updatedAt         | `Date`    | Last time the alert was updated                   |
 | CreatedAt         | `Date`    | When the alert was created                        |
 
-<<<<<<< HEAD
-## </details>
-=======
 </details>
 
 ---
->>>>>>> f2e8c2cc
 
 ###### Auth
 
@@ -694,9 +686,6 @@
 
 ---
 
-<<<<<<< HEAD
-### Error handling
-=======
 ###### Checks
 
 <details>
@@ -1165,8 +1154,475 @@
 
 ---
 
-### Error handling {#error-handling}
->>>>>>> f2e8c2cc
+###### Checks
+
+<details>
+<summary id='post-checks'><code>POST</code><b>/api/v1/checks/{monitorId}</b></summary>
+
+###### Method/Headers
+
+> | Method/Headers | Value |
+> | -------------- | ----- |
+> | Method         | POST  |
+
+###### Response Payload
+
+> | Type    | Notes                       |
+> | ------- | --------------------------- |
+> | `Check` | Returns newly created check |
+
+###### Body
+
+> | Name         | Type      | Notes                                  |
+> | ------------ | --------- | -------------------------------------- |
+> | monitorId    | `string`  | Monitor associated with Check          |
+> | status       | `boolean` | `true` for up and `false` for down     |
+> | responseTime | `number`  | How long it took the server to respond |
+> | statusCode   | `number`  | HTTP Status code of response           |
+> | message      | `string`  |                                        |
+
+##### Sample CURL request
+
+```
+curl --request POST \
+  --url http://localhost:5000/api/v1/checks/66562414035c4ce6a8a610ac \
+  --header 'Authorization: <bearer_token>' \
+  --header 'Content-Type: application/json' \
+  --data '{
+	"monitorId": "66562414035c4ce6a8a610ac",
+	"status": true,
+	"responseTime": 1,
+	"statusCode": 200,
+	"message": "good"
+}'
+```
+
+###### Sample Response
+
+```json
+{
+  "success": true,
+  "msg": "Check created",
+  "data": {
+    "monitorId": "66562414035c4ce6a8a610ac",
+    "status": true,
+    "responseTime": 1,
+    "statusCode": 200,
+    "message": "good",
+    "_id": "66576decba9f70148ea1f354",
+    "createdAt": "2024-05-29T18:03:24.445Z",
+    "updatedAt": "2024-05-29T18:03:24.445Z",
+    "__v": 0
+  }
+}
+```
+
+</details>
+
+<details>
+<summary id='get-checks'><code>GET</code><b>/api/v1/checks/{monitorId}</b></summary>
+
+###### Method/Headers
+
+> | Method/Headers | Value |
+> | -------------- | ----- |
+> | Method         | GET   |
+
+###### Response Payload
+
+> | Type            | Notes                    |
+> | --------------- | ------------------------ |
+> | `Array<Checks>` | Array of `Check` objects |
+
+##### Sample CURL request
+
+```
+curl --request GET \
+  --url http://localhost:5000/api/v1/checks/66562414035c4ce6a8a610ac \
+  --header 'Authorization: <bearer_token>' \
+```
+
+###### Sample Response
+
+```json
+{
+  "success": true,
+  "msg": "Checks retrieved",
+  "data": [
+    {
+      "_id": "66576c0194e11c0d4409d3c1",
+      "monitorId": "66562414035c4ce6a8a610ac",
+      "status": true,
+      "responseTime": 1,
+      "statusCode": 200,
+      "message": "good",
+      "createdAt": "2024-05-29T17:55:13.581Z",
+      "updatedAt": "2024-05-29T17:55:13.581Z",
+      "__v": 0
+    },
+    {
+      "_id": "66576c0994e11c0d4409d3c5",
+      "monitorId": "66562414035c4ce6a8a610ac",
+      "status": true,
+      "responseTime": 2,
+      "statusCode": 200,
+      "message": "good",
+      "createdAt": "2024-05-29T17:55:21.127Z",
+      "updatedAt": "2024-05-29T17:55:21.127Z",
+      "__v": 0
+    }
+  ]
+}
+```
+
+</details>
+
+<details>
+<summary id='delete-checks'><code>POST</code><b>/api/v1/checks/delete/{monitorId}</b></summary>
+
+###### Method/Headers
+
+> | Method/Headers | Value |
+> | -------------- | ----- |
+> | Method         | POST  |
+
+###### Response Payload
+
+> | Type     | Notes                                                                |
+> | -------- | -------------------------------------------------------------------- |
+> | `Object` | `{deletedCount: n}` Returns an object showing how many items deleted |
+
+##### Sample CURL request
+
+```
+curl --request POST \
+  --url http://localhost:5000/api/v1/checks/delete/66562414035c4ce6a8a610ac \
+  --header 'Authorization: <bearer_token>' \
+```
+
+###### Sample Response
+
+```json
+{
+  "success": true,
+  "msg": "Checks deleted",
+  "data": {
+    "deletedCount": 3
+  }
+}
+```
+
+</details>
+
+---
+
+###### Alerts
+
+<details>
+<summary id='create-alert'><code>POST</code><b>/api/v1/alerts/{monitorId}</b></summary>
+
+###### Method/Headers
+
+> | Method/Headers | Value |
+> | -------------- | ----- |
+> | Method         | POST  |
+
+###### Response Payload
+
+> | Type    | Notes                         |
+> | ------- | ----------------------------- |
+> | `Alert` | Returns newly created `Alert` |
+
+###### Body
+
+    "checkId": "66577a3fd16dcf7c1ce35148",
+    "monitorId": "6657789ebf6766ee8e2d2edb",
+    "userId": "6654d1a2634754f789e1f115",
+    "status": false,
+    "message": "This is a test alert",
+    "notifiedStatus": "false",
+    "acknowledgeStatus": false
+
+> | Name              | Type      | Notes                                   |
+> | ----------------- | --------- | --------------------------------------- |
+> | checkId           | `string`  | Id of `Check` associated with `Alert`   |
+> | monitorId         | `string`  | Id of `Monitor` associated with `Alert` |
+> | userId            | `string`  | Id of `User` associated with `Alert`    |
+> | status            | `boolean` | Status of `Alert`                       |
+> | message           | `string`  | `Alert` message                         |
+> | notifiedStatus    | `boolean` |                                         |
+> | acknowledgeStatus | `boolean` |                                         |
+
+##### Sample CURL request
+
+```
+
+```
+
+###### Sample Response
+
+```json
+
+```
+
+</details>
+
+<details>
+<summary id='get-alerts-user-id'><code>GET</code><b>/api/v1/alerts/user/{userId}</b></summary>
+
+###### Method/Headers
+
+> | Method/Headers | Value |
+> | -------------- | ----- |
+> | Method         | GET   |
+
+###### Response Payload
+
+> | Type           | Notes                                   |
+> | -------------- | --------------------------------------- |
+> | `Array<Alert>` | Returns all `Alert` created by a `User` |
+
+##### Sample CURL request
+
+```
+curl --request GET \
+  --url http://localhost:5000/api/v1/alerts/user/6654d1a2634754f789e1f115 \
+  --header 'Authorization: <bearer_token>'
+```
+
+###### Sample Response
+
+```json
+{
+  "success": true,
+  "msg": "Got alerts",
+  "data": [
+    {
+      "_id": "6657813d809adfded891a6b7",
+      "checkId": "66577a3fd16dcf7c1ce35148",
+      "monitorId": "6657789ebf6766ee8e2d2edb",
+      "userId": "6654d1a2634754f789e1f115",
+      "status": false,
+      "message": "This is a test alert",
+      "notifiedStatus": false,
+      "acknowledgeStatus": false,
+      "createdAt": "2024-05-29T19:25:49.317Z",
+      "updatedAt": "2024-05-29T19:25:49.317Z",
+      "__v": 0
+    }
+  ]
+}
+```
+
+</details>
+<details>
+<summary id='get-alerts-monitor-id'><code>GET</code><b>/api/v1/alerts/monitor/{monitorId}</b></summary>
+
+###### Method/Headers
+
+> | Method/Headers | Value |
+> | -------------- | ----- |
+> | Method         | GET   |
+
+###### Response Payload
+
+> | Type           | Notes                                                          |
+> | -------------- | -------------------------------------------------------------- |
+> | `Array<Alert>` | Returns an array of `Alert` belonging to a specified `Monitor` |
+
+##### Sample CURL request
+
+```
+curl --request GET \
+  --url http://localhost:5000/api/v1/alerts/monitor/6657789ebf6766ee8e2d2edb \
+  --header 'Authorization: <bearer_token>' \
+```
+
+###### Sample Response
+
+```json
+{
+  "success": true,
+  "msg": "Got alerts by Monitor",
+  "data": [
+    {
+      "_id": "6657813d809adfded891a6b7",
+      "checkId": "66577a3fd16dcf7c1ce35148",
+      "monitorId": "6657789ebf6766ee8e2d2edb",
+      "userId": "6654d1a2634754f789e1f115",
+      "status": false,
+      "message": "This is a test alert",
+      "notifiedStatus": false,
+      "acknowledgeStatus": false,
+      "createdAt": "2024-05-29T19:25:49.317Z",
+      "updatedAt": "2024-05-29T19:25:49.317Z",
+      "__v": 0
+    }
+  ]
+}
+```
+
+</details>
+
+<details>
+<summary id='get-alert-alert-id'><code>GET</code><b>/api/v1/alerts/{alertId}</b></summary>
+
+###### Method/Headers
+
+> | Method/Headers | Value |
+> | -------------- | ----- |
+> | Method         | GET   |
+
+###### Response Payload
+
+> | Type    | Notes                     |
+> | ------- | ------------------------- |
+> | `Alert` | Returns specified `Alert` |
+
+##### Sample CURL request
+
+```
+curl --request GET \
+  --url http://localhost:5000/api/v1/alerts/66577ddae5ff3c91437d0887 \
+  --header 'Authorization: <bearer_token>' \
+```
+
+###### Sample Response
+
+```json
+{
+  "success": true,
+  "msg": "Got Alert By alertID",
+  "data": {
+    "_id": "66577ddae5ff3c91437d0887",
+    "checkId": "66577a3fd16dcf7c1ce35148",
+    "monitorId": "6657789ebf6766ee8e2d2edb",
+    "userId": "6654d1a2634754f789e1f115",
+    "status": false,
+    "message": "This is a test alert",
+    "notifiedStatus": false,
+    "acknowledgeStatus": false,
+    "createdAt": "2024-05-29T19:11:22.205Z",
+    "updatedAt": "2024-05-29T19:11:22.205Z",
+    "__v": 0
+  }
+}
+```
+
+</details>
+
+<details>
+<summary id='edit-alert'><code>POST</code><b>/api/v1/alerts/edit/{alertId}</b></summary>
+
+###### Method/Headers
+
+> | Method/Headers | Value |
+> | -------------- | ----- |
+> | Method         | POST  |
+
+###### Response Payload
+
+> | Type    | Notes                  |
+> | ------- | ---------------------- |
+> | `Alert` | Returns edited `Alert` |
+
+###### Body
+
+> | Name              | Type      | Notes                                      |
+> | ----------------- | --------- | ------------------------------------------ |
+> | checkId           | `string`  | ID of `Check` associated with `Alert`      |
+> | monitorId         | `string`  | ID of `Monitor` id associated with `Alert` |
+> | userId            | `string`  | ID of `User` associated with `Alert`       |
+> | status            | `boolean` | Alert status                               |
+> | message           | `string`  | Alert message                              |
+> | notifiedStatus    | `boolean` |                                            |
+> | acknowledgeStatus | `boolean` |                                            |
+
+##### Sample CURL request
+
+```
+curl --request POST \
+  --url http://localhost:5000/api/v1/alerts/edit/66577ddae5ff3c91437d0887 \
+  --header 'Authorization: <bearer_token>' \
+  --header 'Content-Type: application/json' \
+  --data '{
+	"acknowledgeStatus": true
+}'
+```
+
+###### Sample Response
+
+```json
+{
+  "success": true,
+  "msg": "Edited alert",
+  "data": {
+    "_id": "66577ddae5ff3c91437d0887",
+    "checkId": "66577a3fd16dcf7c1ce35148",
+    "monitorId": "6657789ebf6766ee8e2d2edb",
+    "userId": "6654d1a2634754f789e1f115",
+    "status": false,
+    "message": "This is a test alert",
+    "notifiedStatus": false,
+    "acknowledgeStatus": true,
+    "createdAt": "2024-05-29T19:11:22.205Z",
+    "updatedAt": "2024-05-29T19:12:23.951Z",
+    "__v": 0
+  }
+}
+```
+
+</details>
+<details>
+<summary id='delete-alert'><code>POST</code><b>/api/v1/alerts/delete/{alertId}</b></summary>
+
+###### Method/Headers
+
+> | Method/Headers | Value |
+> | -------------- | ----- |
+> | Method         | POST  |
+
+###### Response Payload
+
+> | Type    | Notes                       |
+> | ------- | --------------------------- |
+> | `Alert` | Returns the deleted `Alert` |
+
+##### Sample CURL request
+
+```
+curl --request POST \
+  --url http://localhost:5000/api/v1/alerts/delete/66577ddae5ff3c91437d0887 \
+  --header 'Authorization: <bearer_token>' \
+```
+
+###### Sample Response
+
+```json
+{
+  "success": true,
+  "msg": "Deleted alert",
+  "data": {
+    "_id": "66577ddae5ff3c91437d0887",
+    "checkId": "66577a3fd16dcf7c1ce35148",
+    "monitorId": "6657789ebf6766ee8e2d2edb",
+    "userId": "6654d1a2634754f789e1f115",
+    "status": false,
+    "message": "This is a test alert",
+    "notifiedStatus": false,
+    "acknowledgeStatus": true,
+    "createdAt": "2024-05-29T19:11:22.205Z",
+    "updatedAt": "2024-05-29T19:12:23.951Z",
+    "__v": 0
+  }
+}
+```
+
+</details>
+
+---
+
+### Error handling
 
 Errors are returned in a standard format:
 
