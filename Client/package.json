{
	"name": "client",
	"private": true,
	"version": "0.0.0",
	"type": "module",
	"scripts": {
		"dev": "vite",
		"build": "vite build",
		"lint": "eslint . --ext js,jsx --report-unused-disable-directives --max-warnings 0",
		"preview": "vite preview"
	},
	"dependencies": {
		"@emotion/react": "^11.11.4",
		"@emotion/styled": "^11.11.5",
		"@fontsource/roboto": "^5.0.13",
		"@mui/icons-material": "^5.15.17",
		"@mui/lab": "^5.0.0-alpha.170",
		"@mui/material": "^5.15.16",
		"@mui/x-charts": "^7.5.1",
		"@mui/x-data-grid": "7.3.2",
		"@mui/x-date-pickers": "7.3.2",
		"@reduxjs/toolkit": "2.2.5",
		"axios": "^1.7.4",
		"chart.js": "^4.4.3",
<<<<<<< HEAD
		"dayjs": "1.11.13",
		"joi": "17.13.1",
=======
		"dayjs": "1.11.11",
		"joi": "17.13.3",
>>>>>>> bf2c6a8a
		"jwt-decode": "^4.0.0",
		"react": "^18.2.0",
		"react-dom": "^18.2.0",
		"react-redux": "9.1.2",
		"react-router": "^6.23.0",
		"react-router-dom": "^6.23.1",
		"react-toastify": "^10.0.5",
		"recharts": "2.13.0-alpha.4",
		"redux-persist": "6.0.0",
		"vite-plugin-svgr": "^4.2.0"
	},
	"devDependencies": {
		"@types/react": "^18.2.66",
		"@types/react-dom": "^18.2.22",
		"@vitejs/plugin-react": "^4.2.1",
		"eslint": "^8.57.0",
		"eslint-plugin-react": "^7.34.1",
		"eslint-plugin-react-hooks": "^4.6.0",
		"eslint-plugin-react-refresh": "^0.4.6",
		"prettier": "^3.3.3",
		"vite": "^5.2.0"
	}
}<|MERGE_RESOLUTION|>--- conflicted
+++ resolved
@@ -22,13 +22,8 @@
 		"@reduxjs/toolkit": "2.2.5",
 		"axios": "^1.7.4",
 		"chart.js": "^4.4.3",
-<<<<<<< HEAD
 		"dayjs": "1.11.13",
-		"joi": "17.13.1",
-=======
-		"dayjs": "1.11.11",
 		"joi": "17.13.3",
->>>>>>> bf2c6a8a
 		"jwt-decode": "^4.0.0",
 		"react": "^18.2.0",
 		"react-dom": "^18.2.0",
