--- conflicted
+++ resolved
@@ -1,11 +1,8 @@
 import React, { useEffect } from "react";
 import { useNavigate } from "react-router-dom";
-<<<<<<< HEAD
-import axiosInstance from "../Utils/axiosConfig";
+
 import { logger } from "../Utils/Logger";
-=======
 import { networkService } from "../main";
->>>>>>> 45d09e08
 
 const withAdminCheck = (WrappedComponent) => {
   const WithAdminCheck = (props) => {
