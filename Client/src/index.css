--- conflicted
+++ resolved
@@ -41,18 +41,11 @@
   --env-var-color-24: #d92d20;
   --env-var-color-25: #667085;
   --env-var-color-26: #ff1818;
-<<<<<<< HEAD
-  --env-var-color-27: #fecf60;
-  --lighter-env-var-color-27: rgba(254, 207, 96, 0.1);
-  --env-var-color-28: #f79009;
-  --env-var-color-29: #D0D5DD;
-=======
 
   --env-var-color-27: #fecf60;
   --lighter-env-var-color-27: rgba(254, 207, 96, 0.1);
   --env-var-color-28: #f79009;
   --env-var-color-29: #667085;
->>>>>>> 30b2229e
 
   --env-var-radius-1: 4px;
   --env-var-radius-2: 8px;
