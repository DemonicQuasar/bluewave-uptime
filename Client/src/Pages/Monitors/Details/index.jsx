--- conflicted
+++ resolved
@@ -1,19 +1,14 @@
 import PropTypes from "prop-types";
 import { useEffect, useState, useCallback } from "react";
-<<<<<<< HEAD
 import {
   Box,
   Button,
   Popover,
-  Skeleton,
   Stack,
   Tooltip,
   Typography,
   useTheme,
 } from "@mui/material";
-=======
-import { Box, Button, Stack, Typography, useTheme } from "@mui/material";
->>>>>>> df16bf3d
 import { useSelector } from "react-redux";
 import { useNavigate, useParams } from "react-router-dom";
 import { networkService } from "../../../main";
@@ -36,12 +31,9 @@
 import PaginationTable from "./PaginationTable";
 import Breadcrumbs from "../../../Components/Breadcrumbs";
 import PulseDot from "../../../Components/Animated/PulseDot";
-<<<<<<< HEAD
 import { StatBox, ChartBox, IconBox } from "./styled";
 import { DownBarChart, UpBarChart } from "./Charts";
-=======
 import SkeletonLayout from "./skeleton";
->>>>>>> df16bf3d
 import "./index.css";
 
 /**
@@ -126,7 +118,6 @@
 
   let loading = Object.keys(monitor).length === 0;
 
-<<<<<<< HEAD
   const [aggregateStats, setAggregateStats] = useState({});
   useEffect(() => {
     const fetchAggregateStats = async () => {
@@ -176,7 +167,8 @@
 
   const [hoveredUptimeData, setHoveredUptimeData] = useState(null);
   const [hoveredIncidentsData, setHoveredIncidentsData] = useState(null);
-=======
+
+
   const statusColor = {
     true: theme.palette.success.main,
     false: theme.palette.error.main,
@@ -188,7 +180,6 @@
     false: "Your site is down.",
     undefined: "Pending...",
   };
->>>>>>> df16bf3d
 
   return (
     <Box className="monitor-details">
@@ -204,10 +195,6 @@
           />
           <Stack gap={theme.spacing(10)} mt={theme.spacing(10)}>
             <Stack direction="row" gap={theme.spacing(2)}>
-<<<<<<< HEAD
-=======
-              <PulseDot color={statusColor[monitor?.status ?? undefined]} />
->>>>>>> df16bf3d
               <Box>
                 <Typography
                   component="h1"
@@ -223,7 +210,7 @@
                   gap={theme.spacing(2)}
                 >
                   <Tooltip
-                    title={`Your site is ${monitor?.status ? "up" : "down"}.`}
+                    title={statusMsg[monitor?.status ?? undefined]}
                     disableInteractive
                     slotProps={{
                       popper: {
@@ -240,11 +227,7 @@
                   >
                     <Box>
                       <PulseDot
-                        color={
-                          monitor?.status
-                            ? theme.palette.success.main
-                            : theme.palette.error.main
-                        }
+                        color={statusColor[monitor?.status ?? undefined]}
                       />
                     </Box>
                   </Tooltip>
@@ -261,7 +244,6 @@
                     position="relative"
                     color={theme.palette.text.tertiary}
                     sx={{
-<<<<<<< HEAD
                       "&:before": {
                         position: "absolute",
                         content: `""`,
@@ -278,15 +260,6 @@
                     Checking every {formatDurationRounded(monitor?.interval)}.
                   </Typography>
                 </Stack>
-=======
-                      color: statusColor[monitor?.status ?? undefined],
-                    }}
-                  >
-                    {statusMsg[monitor?.status ?? undefined]}
-                  </Typography>{" "}
-                  Checking every {formatDurationRounded(monitor?.interval)}.
-                </Typography>
->>>>>>> df16bf3d
               </Box>
               <Stack
                 direction="row"
