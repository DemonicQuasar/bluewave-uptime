--- conflicted
+++ resolved
@@ -133,13 +133,8 @@
       );
       setMonitor(res.data.data);
     } catch (error) {
-<<<<<<< HEAD
-      console.error("Error fetching monitor of id: " + monitorId);
+      logger.error(error);
       navigate("/not-found", { replace: true });
-=======
-      logger.error(error);
-      navigate("/not-found");
->>>>>>> d4394764
     }
   }, [authToken, monitorId, navigate, dateRange]);
 
