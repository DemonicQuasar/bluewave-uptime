--- conflicted
+++ resolved
@@ -132,14 +132,8 @@
       );
       setMonitor(res?.data?.data ?? {});
     } catch (error) {
-<<<<<<< HEAD
-      console.error(error);
-
-      navigate("/not-found");
-=======
       logger.error(error);
       navigate("/not-found", { replace: true });
->>>>>>> 643d868e
     }
   }, [authToken, monitorId, navigate, dateRange]);
 
@@ -149,27 +143,16 @@
 
   useEffect(() => {
     const fetchCertificate = async () => {
-<<<<<<< HEAD
       try {
-        const res = await axiosInstance.get(
-          `/monitors/certificate/${monitorId}`,
-          {
-            headers: {
-              Authorization: `Bearer ${authToken}`,
-            },
-          }
-        );
-        setCertificateExpiry(res?.data?.data?.certificateDate ?? "N/A");
-      } catch (error) {
-        console.error(error);
-      }
-=======
       const res = await networkService.getCertificateExpiry(
         authToken,
         monitorId
       );
-      setCertificateExpiry(res.data.data.certificateDate);
->>>>>>> 643d868e
+      setCertificateExpiry(res?.data?.data?.certificateDate ?? "N/A");
+      } catch (error) {
+        console.error(error);
+      }
+
     };
     fetchCertificate();
   }, [authToken, monitorId]);
