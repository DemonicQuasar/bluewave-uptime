import { useState, useEffect } from "react";
import { Box, Button, ButtonGroup, Stack, Typography } from "@mui/material";
import LoadingButton from '@mui/lab/LoadingButton';
import { useSelector, useDispatch } from "react-redux";
import { monitorValidation } from "../../../Validation/validation";
import { createUptimeMonitor } from "../../../Features/UptimeMonitors/uptimeMonitorsSlice";
import { checkEndpointResolution } from "../../../Features/UptimeMonitors/uptimeMonitorsSlice"
import { useNavigate, useParams } from "react-router-dom";
import { useTheme } from "@emotion/react";
import { createToast } from "../../../Utils/toastUtils";
import { logger } from "../../../Utils/Logger";
import { ConfigBox } from "../styled";
import Radio from "../../../Components/Inputs/Radio";
import Field from "../../../Components/Inputs/Field";
import Select from "../../../Components/Inputs/Select";
import Checkbox from "../../../Components/Inputs/Checkbox";
import Breadcrumbs from "../../../Components/Breadcrumbs";
import { getUptimeMonitorById } from "../../../Features/UptimeMonitors/uptimeMonitorsSlice";
import "./index.css";

const CreateMonitor = () => {
<<<<<<< HEAD
  const MS_PER_MINUTE = 60000;
  const { user, authToken } = useSelector((state) => state.auth);
  const { monitors, isLoading } = useSelector((state) => state.uptimeMonitors);
  const dispatch = useDispatch();
  const navigate = useNavigate();
  const theme = useTheme();
=======
	const MS_PER_MINUTE = 60000;
	const { user, authToken } = useSelector((state) => state.auth);
	const { monitors } = useSelector((state) => state.uptimeMonitors);
	const dispatch = useDispatch();
	const navigate = useNavigate();
	const theme = useTheme();
>>>>>>> 44cee3ce

	const idMap = {
		"monitor-url": "url",
		"monitor-name": "name",
		"monitor-checks-http": "type",
		"monitor-checks-ping": "type",
		"notify-email-default": "notification-email",
	};

	const { monitorId } = useParams();
	const [monitor, setMonitor] = useState({
		url: "",
		name: "",
		type: "http",
		notifications: [],
		interval: 1,
	});
	const [https, setHttps] = useState(true);
	const [errors, setErrors] = useState({});

	useEffect(() => {
		const fetchMonitor = async () => {
			if (monitorId) {
				const action = await dispatch(getUptimeMonitorById({ authToken, monitorId }));

				if (action.payload.success) {
					const data = action.payload.data;
					const { name, ...rest } = data; //data.name is read-only
					if (rest.type === "http") {
						const url = new URL(rest.url);
						rest.url = url.host;
					}
					rest.name = `${name} (Clone)`;
					rest.interval /= MS_PER_MINUTE;
					setMonitor({
						...rest,
					});
				} else {
					navigate("/not-found", { replace: true });
					createToast({
						body: "There was an error cloning the monitor.",
					});
				}
			}
		};
		fetchMonitor();
	}, [monitorId, authToken, monitors]);

	const handleChange = (event, name) => {
		const { value, id } = event.target;
		if (!name) name = idMap[id];

		if (name.includes("notification-")) {
			name = name.replace("notification-", "");
			let hasNotif = monitor.notifications.some(
				(notification) => notification.type === name
			);
			setMonitor((prev) => {
				const notifs = [...prev.notifications];
				if (hasNotif) {
					return {
						...prev,
						notifications: notifs.filter((notif) => notif.type !== name),
					};
				} else {
					return {
						...prev,
						notifications: [
							...notifs,
							name === "email"
								? { type: name, address: value }
								: // TODO - phone number
									{ type: name, phone: value },
						],
					};
				}
			});
		} else {
			setMonitor((prev) => ({
				...prev,
				[name]: value,
			}));

			const { error } = monitorValidation.validate(
				{ [name]: value },
				{ abortEarly: false }
			);
			console.log(error);
			setErrors((prev) => {
				const updatedErrors = { ...prev };
				if (error) updatedErrors[name] = error.details[0].message;
				else delete updatedErrors[name];
				return updatedErrors;
			});
		}
	};

	const handleCreateMonitor = async (event) => {
		event.preventDefault();
		//obj to submit
		let form = {
			url:
				//preprending protocol for url
				monitor.type === "http"
					? `http${https ? "s" : ""}://` + monitor.url
					: monitor.url,
			name: monitor.name === "" ? monitor.url : monitor.name,
			type: monitor.type,
			interval: monitor.interval * MS_PER_MINUTE,
		};

		const { error } = monitorValidation.validate(form, {
			abortEarly: false,
		});

<<<<<<< HEAD
    if (error) {
      const newErrors = {};
      error.details.forEach((err) => {
        newErrors[err.path[0]] = err.message;
      });
      setErrors(newErrors);
      createToast({ body: "Error validation data." });
    } else {
      if (monitor.type === "http") {
        const checkEndpointAction = await dispatch(
          checkEndpointResolution({ authToken, monitorURL: form.url })
        )
        if (checkEndpointAction.meta.requestStatus === "rejected") {
          createToast({ body: "The endpoint you entered doesn't resolve. Check the URL again." });
          setErrors({ url: "The entered URL is not reachable." });
          return;
        }
      }

      form = {
        ...form,
        description: form.name,
        teamId: user.teamId,
        userId: user._id,
        notifications: monitor.notifications,
      };
      const action = await dispatch(
        createUptimeMonitor({ authToken, monitor: form })
      );
      if (action.meta.requestStatus === "fulfilled") {
        createToast({ body: "Monitor created successfully!" });
        navigate("/monitors");
      } else {
        createToast({ body: "Failed to create monitor." });
      }
    }
  };
=======
		if (error) {
			const newErrors = {};
			error.details.forEach((err) => {
				newErrors[err.path[0]] = err.message;
			});
			setErrors(newErrors);
			createToast({ body: "Error validation data." });
		} else {
			form = {
				...form,
				description: form.name,
				teamId: user.teamId,
				userId: user._id,
				notifications: monitor.notifications,
			};
			const action = await dispatch(createUptimeMonitor({ authToken, monitor: form }));
			if (action.meta.requestStatus === "fulfilled") {
				createToast({ body: "Monitor created successfully!" });
				navigate("/monitors");
			} else {
				createToast({ body: "Failed to create monitor." });
			}
		}
	};
>>>>>>> 44cee3ce

	//select values
	const frequencies = [
		{ _id: 1, name: "1 minute" },
		{ _id: 2, name: "2 minutes" },
		{ _id: 3, name: "3 minutes" },
		{ _id: 4, name: "4 minutes" },
		{ _id: 5, name: "5 minutes" },
	];

<<<<<<< HEAD
  return (
    <Box className="create-monitor">
      <Breadcrumbs
        list={[
          { name: "monitors", path: "/monitors" },
          { name: "create", path: `/monitors/create` },
        ]}
      />
      <Stack
        component="form"
        className="create-monitor-form"
        onSubmit={handleCreateMonitor}
        noValidate
        spellCheck="false"
        gap={theme.spacing(12)}
        mt={theme.spacing(6)}
      >
        <Typography component="h1" variant="h1">
          <Typography component="span" fontSize="inherit">
            Create your{" "}
          </Typography>
          <Typography
            component="span"
            variant="h2"
            fontSize="inherit"
            fontWeight="inherit"
          >
            monitor
          </Typography>
        </Typography>
        <ConfigBox>
          <Box>
            <Typography component="h2">General settings</Typography>
            <Typography component="p">
              Here you can select the URL of the host, together with the type of
              monitor.
            </Typography>
          </Box>
          <Stack gap={theme.spacing(15)}>
            <Field
              type={monitor.type === "http" ? "url" : "text"}
              id="monitor-url"
              label="URL to monitor"
              https={https}
              placeholder="google.com"
              value={monitor.url}
              onChange={handleChange}
              error={errors["url"]}
            />
            <Field
              type="text"
              id="monitor-name"
              label="Display name"
              isOptional={true}
              placeholder="Google"
              value={monitor.name}
              onChange={handleChange}
              error={errors["name"]}
            />
          </Stack>
        </ConfigBox>
        <ConfigBox>
          <Box>
            <Typography component="h2">Checks to perform</Typography>
            <Typography component="p">
              You can always add or remove checks after adding your site.
            </Typography>
          </Box>
          <Stack gap={theme.spacing(12)}>
            <Stack gap={theme.spacing(6)}>
              <Radio
                id="monitor-checks-http"
                title="Website monitoring"
                desc="Use HTTP(s) to monitor your website or API endpoint."
                size="small"
                value="http"
                checked={monitor.type === "http"}
                onChange={(event) => handleChange(event)}
              />
              {monitor.type === "http" ? (
                <ButtonGroup sx={{ ml: theme.spacing(16) }}>
                  <Button
                    variant="group"
                    filled={https.toString()}
                    onClick={() => setHttps(true)}
                  >
                    HTTPS
                  </Button>
                  <Button
                    variant="group"
                    filled={(!https).toString()}
                    onClick={() => setHttps(false)}
                  >
                    HTTP
                  </Button>
                </ButtonGroup>
              ) : (
                ""
              )}
            </Stack>
            <Radio
              id="monitor-checks-ping"
              title="Ping monitoring"
              desc="Check whether your server is available or not."
              size="small"
              value="ping"
              checked={monitor.type === "ping"}
              onChange={(event) => handleChange(event)}
            />
            {errors["type"] ? (
              <Box className="error-container">
                <Typography
                  component="p"
                  className="input-error"
                  color={theme.palette.error.text}
                >
                  {errors["type"]}
                </Typography>
              </Box>
            ) : (
              ""
            )}
          </Stack>
        </ConfigBox>
        <ConfigBox>
          <Box>
            <Typography component="h2">Incident notifications</Typography>
            <Typography component="p">
              When there is an incident, notify users.
            </Typography>
          </Box>
          <Stack gap={theme.spacing(6)}>
            <Typography component="p">When there is a new incident,</Typography>
            <Checkbox
              id="notify-sms"
              label="Notify via SMS (coming soon)"
              isChecked={false}
              value=""
              onChange={() => logger.warn("disabled")}
              isDisabled={true}
            />
            <Checkbox
              id="notify-email-default"
              label={`Notify via email (to ${user.email})`}
              isChecked={monitor.notifications.some(
                (notification) => notification.type === "email"
              )}
              value={user?.email}
              onChange={(event) => handleChange(event)}
            />
            <Checkbox
              id="notify-email"
              label="Also notify via email to multiple addresses (coming soon)"
              isChecked={false}
              value=""
              onChange={() => logger.warn("disabled")}
              isDisabled={true}
            />
            {monitor.notifications.some(
              (notification) => notification.type === "emails"
            ) ? (
              <Box mx={theme.spacing(16)}>
                <Field
                  id="notify-email-list"
                  type="text"
                  placeholder="name@gmail.com"
                  value=""
                  onChange={() => logger.warn("disabled")}
                />
                <Typography mt={theme.spacing(4)}>
                  You can separate multiple emails with a comma
                </Typography>
              </Box>
            ) : (
              ""
            )}
          </Stack>
        </ConfigBox>
        <ConfigBox>
          <Box>
            <Typography component="h2">Advanced settings</Typography>
          </Box>
          <Stack gap={theme.spacing(12)}>
            <Select
              id="monitor-interval"
              label="Check frequency"
              value={monitor.interval || 1}
              onChange={(event) => handleChange(event, "interval")}
              items={frequencies}
            />
          </Stack>
        </ConfigBox>
        <Stack direction="row" justifyContent="flex-end">
          <LoadingButton 
            variant="contained"
            color="primary"
            onClick={handleCreateMonitor}
            disabled={Object.keys(errors).length !== 0 && true}
            loading={isLoading}
          >
            Create monitor
          </LoadingButton>
        </Stack>
      </Stack>
    </Box>
  );
=======
	return (
		<Box className="create-monitor">
			<Breadcrumbs
				list={[
					{ name: "monitors", path: "/monitors" },
					{ name: "create", path: `/monitors/create` },
				]}
			/>
			<Stack
				component="form"
				className="create-monitor-form"
				onSubmit={handleCreateMonitor}
				noValidate
				spellCheck="false"
				gap={theme.spacing(12)}
				mt={theme.spacing(6)}
			>
				<Typography
					component="h1"
					variant="h1"
				>
					<Typography
						component="span"
						fontSize="inherit"
					>
						Create your{" "}
					</Typography>
					<Typography
						component="span"
						variant="h2"
						fontSize="inherit"
						fontWeight="inherit"
					>
						monitor
					</Typography>
				</Typography>
				<ConfigBox>
					<Box>
						<Typography component="h2">General settings</Typography>
						<Typography component="p">
							Here you can select the URL of the host, together with the type of monitor.
						</Typography>
					</Box>
					<Stack gap={theme.spacing(15)}>
						<Field
							type={monitor.type === "http" ? "url" : "text"}
							id="monitor-url"
							label="URL to monitor"
							https={https}
							placeholder="google.com"
							value={monitor.url}
							onChange={handleChange}
							error={errors["url"]}
						/>
						<Field
							type="text"
							id="monitor-name"
							label="Display name"
							isOptional={true}
							placeholder="Google"
							value={monitor.name}
							onChange={handleChange}
							error={errors["name"]}
						/>
					</Stack>
				</ConfigBox>
				<ConfigBox>
					<Box>
						<Typography component="h2">Checks to perform</Typography>
						<Typography component="p">
							You can always add or remove checks after adding your site.
						</Typography>
					</Box>
					<Stack gap={theme.spacing(12)}>
						<Stack gap={theme.spacing(6)}>
							<Radio
								id="monitor-checks-http"
								title="Website monitoring"
								desc="Use HTTP(s) to monitor your website or API endpoint."
								size="small"
								value="http"
								checked={monitor.type === "http"}
								onChange={(event) => handleChange(event)}
							/>
							{monitor.type === "http" ? (
								<ButtonGroup sx={{ ml: theme.spacing(16) }}>
									<Button
										variant="group"
										filled={https.toString()}
										onClick={() => setHttps(true)}
									>
										HTTPS
									</Button>
									<Button
										variant="group"
										filled={(!https).toString()}
										onClick={() => setHttps(false)}
									>
										HTTP
									</Button>
								</ButtonGroup>
							) : (
								""
							)}
						</Stack>
						<Radio
							id="monitor-checks-ping"
							title="Ping monitoring"
							desc="Check whether your server is available or not."
							size="small"
							value="ping"
							checked={monitor.type === "ping"}
							onChange={(event) => handleChange(event)}
						/>
						{errors["type"] ? (
							<Box className="error-container">
								<Typography
									component="p"
									className="input-error"
									color={theme.palette.error.text}
								>
									{errors["type"]}
								</Typography>
							</Box>
						) : (
							""
						)}
					</Stack>
				</ConfigBox>
				<ConfigBox>
					<Box>
						<Typography component="h2">Incident notifications</Typography>
						<Typography component="p">
							When there is an incident, notify users.
						</Typography>
					</Box>
					<Stack gap={theme.spacing(6)}>
						<Typography component="p">When there is a new incident,</Typography>
						<Checkbox
							id="notify-sms"
							label="Notify via SMS (coming soon)"
							isChecked={false}
							value=""
							onChange={() => logger.warn("disabled")}
							isDisabled={true}
						/>
						<Checkbox
							id="notify-email-default"
							label={`Notify via email (to ${user.email})`}
							isChecked={monitor.notifications.some(
								(notification) => notification.type === "email"
							)}
							value={user?.email}
							onChange={(event) => handleChange(event)}
						/>
						<Checkbox
							id="notify-email"
							label="Also notify via email to multiple addresses (coming soon)"
							isChecked={false}
							value=""
							onChange={() => logger.warn("disabled")}
							isDisabled={true}
						/>
						{monitor.notifications.some(
							(notification) => notification.type === "emails"
						) ? (
							<Box mx={theme.spacing(16)}>
								<Field
									id="notify-email-list"
									type="text"
									placeholder="name@gmail.com"
									value=""
									onChange={() => logger.warn("disabled")}
								/>
								<Typography mt={theme.spacing(4)}>
									You can separate multiple emails with a comma
								</Typography>
							</Box>
						) : (
							""
						)}
					</Stack>
				</ConfigBox>
				<ConfigBox>
					<Box>
						<Typography component="h2">Advanced settings</Typography>
					</Box>
					<Stack gap={theme.spacing(12)}>
						<Select
							id="monitor-interval"
							label="Check frequency"
							value={monitor.interval || 1}
							onChange={(event) => handleChange(event, "interval")}
							items={frequencies}
						/>
					</Stack>
				</ConfigBox>
				<Stack
					direction="row"
					justifyContent="flex-end"
				>
					<Button
						variant="contained"
						color="primary"
						onClick={handleCreateMonitor}
						disabled={Object.keys(errors).length !== 0 && true}
					>
						Create monitor
					</Button>
				</Stack>
			</Stack>
		</Box>
	);
>>>>>>> 44cee3ce
};

export default CreateMonitor;<|MERGE_RESOLUTION|>--- conflicted
+++ resolved
@@ -19,21 +19,12 @@
 import "./index.css";
 
 const CreateMonitor = () => {
-<<<<<<< HEAD
   const MS_PER_MINUTE = 60000;
   const { user, authToken } = useSelector((state) => state.auth);
   const { monitors, isLoading } = useSelector((state) => state.uptimeMonitors);
   const dispatch = useDispatch();
   const navigate = useNavigate();
   const theme = useTheme();
-=======
-	const MS_PER_MINUTE = 60000;
-	const { user, authToken } = useSelector((state) => state.auth);
-	const { monitors } = useSelector((state) => state.uptimeMonitors);
-	const dispatch = useDispatch();
-	const navigate = useNavigate();
-	const theme = useTheme();
->>>>>>> 44cee3ce
 
 	const idMap = {
 		"monitor-url": "url",
@@ -149,15 +140,14 @@
 			abortEarly: false,
 		});
 
-<<<<<<< HEAD
-    if (error) {
-      const newErrors = {};
-      error.details.forEach((err) => {
-        newErrors[err.path[0]] = err.message;
-      });
-      setErrors(newErrors);
-      createToast({ body: "Error validation data." });
-    } else {
+		if (error) {
+			const newErrors = {};
+			error.details.forEach((err) => {
+				newErrors[err.path[0]] = err.message;
+			});
+			setErrors(newErrors);
+			createToast({ body: "Error validation data." });
+		} else {
       if (monitor.type === "http") {
         const checkEndpointAction = await dispatch(
           checkEndpointResolution({ authToken, monitorURL: form.url })
@@ -169,33 +159,6 @@
         }
       }
 
-      form = {
-        ...form,
-        description: form.name,
-        teamId: user.teamId,
-        userId: user._id,
-        notifications: monitor.notifications,
-      };
-      const action = await dispatch(
-        createUptimeMonitor({ authToken, monitor: form })
-      );
-      if (action.meta.requestStatus === "fulfilled") {
-        createToast({ body: "Monitor created successfully!" });
-        navigate("/monitors");
-      } else {
-        createToast({ body: "Failed to create monitor." });
-      }
-    }
-  };
-=======
-		if (error) {
-			const newErrors = {};
-			error.details.forEach((err) => {
-				newErrors[err.path[0]] = err.message;
-			});
-			setErrors(newErrors);
-			createToast({ body: "Error validation data." });
-		} else {
 			form = {
 				...form,
 				description: form.name,
@@ -212,7 +175,6 @@
 			}
 		}
 	};
->>>>>>> 44cee3ce
 
 	//select values
 	const frequencies = [
@@ -223,214 +185,6 @@
 		{ _id: 5, name: "5 minutes" },
 	];
 
-<<<<<<< HEAD
-  return (
-    <Box className="create-monitor">
-      <Breadcrumbs
-        list={[
-          { name: "monitors", path: "/monitors" },
-          { name: "create", path: `/monitors/create` },
-        ]}
-      />
-      <Stack
-        component="form"
-        className="create-monitor-form"
-        onSubmit={handleCreateMonitor}
-        noValidate
-        spellCheck="false"
-        gap={theme.spacing(12)}
-        mt={theme.spacing(6)}
-      >
-        <Typography component="h1" variant="h1">
-          <Typography component="span" fontSize="inherit">
-            Create your{" "}
-          </Typography>
-          <Typography
-            component="span"
-            variant="h2"
-            fontSize="inherit"
-            fontWeight="inherit"
-          >
-            monitor
-          </Typography>
-        </Typography>
-        <ConfigBox>
-          <Box>
-            <Typography component="h2">General settings</Typography>
-            <Typography component="p">
-              Here you can select the URL of the host, together with the type of
-              monitor.
-            </Typography>
-          </Box>
-          <Stack gap={theme.spacing(15)}>
-            <Field
-              type={monitor.type === "http" ? "url" : "text"}
-              id="monitor-url"
-              label="URL to monitor"
-              https={https}
-              placeholder="google.com"
-              value={monitor.url}
-              onChange={handleChange}
-              error={errors["url"]}
-            />
-            <Field
-              type="text"
-              id="monitor-name"
-              label="Display name"
-              isOptional={true}
-              placeholder="Google"
-              value={monitor.name}
-              onChange={handleChange}
-              error={errors["name"]}
-            />
-          </Stack>
-        </ConfigBox>
-        <ConfigBox>
-          <Box>
-            <Typography component="h2">Checks to perform</Typography>
-            <Typography component="p">
-              You can always add or remove checks after adding your site.
-            </Typography>
-          </Box>
-          <Stack gap={theme.spacing(12)}>
-            <Stack gap={theme.spacing(6)}>
-              <Radio
-                id="monitor-checks-http"
-                title="Website monitoring"
-                desc="Use HTTP(s) to monitor your website or API endpoint."
-                size="small"
-                value="http"
-                checked={monitor.type === "http"}
-                onChange={(event) => handleChange(event)}
-              />
-              {monitor.type === "http" ? (
-                <ButtonGroup sx={{ ml: theme.spacing(16) }}>
-                  <Button
-                    variant="group"
-                    filled={https.toString()}
-                    onClick={() => setHttps(true)}
-                  >
-                    HTTPS
-                  </Button>
-                  <Button
-                    variant="group"
-                    filled={(!https).toString()}
-                    onClick={() => setHttps(false)}
-                  >
-                    HTTP
-                  </Button>
-                </ButtonGroup>
-              ) : (
-                ""
-              )}
-            </Stack>
-            <Radio
-              id="monitor-checks-ping"
-              title="Ping monitoring"
-              desc="Check whether your server is available or not."
-              size="small"
-              value="ping"
-              checked={monitor.type === "ping"}
-              onChange={(event) => handleChange(event)}
-            />
-            {errors["type"] ? (
-              <Box className="error-container">
-                <Typography
-                  component="p"
-                  className="input-error"
-                  color={theme.palette.error.text}
-                >
-                  {errors["type"]}
-                </Typography>
-              </Box>
-            ) : (
-              ""
-            )}
-          </Stack>
-        </ConfigBox>
-        <ConfigBox>
-          <Box>
-            <Typography component="h2">Incident notifications</Typography>
-            <Typography component="p">
-              When there is an incident, notify users.
-            </Typography>
-          </Box>
-          <Stack gap={theme.spacing(6)}>
-            <Typography component="p">When there is a new incident,</Typography>
-            <Checkbox
-              id="notify-sms"
-              label="Notify via SMS (coming soon)"
-              isChecked={false}
-              value=""
-              onChange={() => logger.warn("disabled")}
-              isDisabled={true}
-            />
-            <Checkbox
-              id="notify-email-default"
-              label={`Notify via email (to ${user.email})`}
-              isChecked={monitor.notifications.some(
-                (notification) => notification.type === "email"
-              )}
-              value={user?.email}
-              onChange={(event) => handleChange(event)}
-            />
-            <Checkbox
-              id="notify-email"
-              label="Also notify via email to multiple addresses (coming soon)"
-              isChecked={false}
-              value=""
-              onChange={() => logger.warn("disabled")}
-              isDisabled={true}
-            />
-            {monitor.notifications.some(
-              (notification) => notification.type === "emails"
-            ) ? (
-              <Box mx={theme.spacing(16)}>
-                <Field
-                  id="notify-email-list"
-                  type="text"
-                  placeholder="name@gmail.com"
-                  value=""
-                  onChange={() => logger.warn("disabled")}
-                />
-                <Typography mt={theme.spacing(4)}>
-                  You can separate multiple emails with a comma
-                </Typography>
-              </Box>
-            ) : (
-              ""
-            )}
-          </Stack>
-        </ConfigBox>
-        <ConfigBox>
-          <Box>
-            <Typography component="h2">Advanced settings</Typography>
-          </Box>
-          <Stack gap={theme.spacing(12)}>
-            <Select
-              id="monitor-interval"
-              label="Check frequency"
-              value={monitor.interval || 1}
-              onChange={(event) => handleChange(event, "interval")}
-              items={frequencies}
-            />
-          </Stack>
-        </ConfigBox>
-        <Stack direction="row" justifyContent="flex-end">
-          <LoadingButton 
-            variant="contained"
-            color="primary"
-            onClick={handleCreateMonitor}
-            disabled={Object.keys(errors).length !== 0 && true}
-            loading={isLoading}
-          >
-            Create monitor
-          </LoadingButton>
-        </Stack>
-      </Stack>
-    </Box>
-  );
-=======
 	return (
 		<Box className="create-monitor">
 			<Breadcrumbs
@@ -632,19 +386,19 @@
 					direction="row"
 					justifyContent="flex-end"
 				>
-					<Button
-						variant="contained"
-						color="primary"
-						onClick={handleCreateMonitor}
-						disabled={Object.keys(errors).length !== 0 && true}
-					>
-						Create monitor
-					</Button>
+					<LoadingButton 
+            variant="contained"
+            color="primary"
+            onClick={handleCreateMonitor}
+            disabled={Object.keys(errors).length !== 0 && true}
+            loading={isLoading}
+          >
+            Create monitor
+          </LoadingButton>
 				</Stack>
 			</Stack>
 		</Box>
 	);
->>>>>>> 44cee3ce
 };
 
 export default CreateMonitor;