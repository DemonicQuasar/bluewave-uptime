import { useState, useEffect } from "react";
import { Box, Button, ButtonGroup, Stack, Typography } from "@mui/material";
import { useSelector, useDispatch } from "react-redux";
import { monitorValidation } from "../../../Validation/validation";
import { createUptimeMonitor } from "../../../Features/UptimeMonitors/uptimeMonitorsSlice";
import { useNavigate, useParams } from "react-router-dom";
import { useTheme } from "@emotion/react";
import { createToast } from "../../../Utils/toastUtils";
import { logger } from "../../../Utils/Logger";
import { ConfigBox } from "../styled";
import Radio from "../../../Components/Inputs/Radio";
import Field from "../../../Components/Inputs/Field";
import Select from "../../../Components/Inputs/Select";
import Checkbox from "../../../Components/Inputs/Checkbox";
import Breadcrumbs from "../../../Components/Breadcrumbs";
import { getUptimeMonitorById } from "../../../Features/UptimeMonitors/uptimeMonitorsSlice";
import "./index.css";

const CreateMonitor = () => {
	const MS_PER_MINUTE = 60000;
	const { user, authToken } = useSelector((state) => state.auth);
	const { monitors } = useSelector((state) => state.uptimeMonitors);
	const dispatch = useDispatch();
	const navigate = useNavigate();
	const theme = useTheme();

	const idMap = {
		"monitor-url": "url",
		"monitor-name": "name",
		"monitor-checks-http": "type",
		"monitor-checks-ping": "type",
		"notify-email-default": "notification-email",
	};

	const { monitorId } = useParams();
	const [monitor, setMonitor] = useState({
		url: "",
		name: "",
		type: "http",
		notifications: [],
		interval: 1,
	});
	const [https, setHttps] = useState(true);
	const [errors, setErrors] = useState({});

	useEffect(() => {
		const fetchMonitor = async () => {
			if (monitorId) {
				const action = await dispatch(getUptimeMonitorById({ authToken, monitorId }));

				if (action.payload.success) {
					const data = action.payload.data;
					const { name, ...rest } = data; //data.name is read-only
					if (rest.type === "http") {
						const url = new URL(rest.url);
						rest.url = url.host;
					}
					rest.name = `${name} (Clone)`;
					rest.interval /= MS_PER_MINUTE;
					setMonitor({
						...rest,
					});
				} else {
					navigate("/not-found", { replace: true });
					createToast({
						body: "There was an error cloning the monitor.",
					});
				}
			}
		};
		fetchMonitor();
	}, [monitorId, authToken, monitors]);

	const handleChange = (event, name) => {
		const { value, id } = event.target;
		if (!name) name = idMap[id];

		if (name.includes("notification-")) {
			name = name.replace("notification-", "");
			let hasNotif = monitor.notifications.some(
				(notification) => notification.type === name
			);
			setMonitor((prev) => {
				const notifs = [...prev.notifications];
				if (hasNotif) {
					return {
						...prev,
						notifications: notifs.filter((notif) => notif.type !== name),
					};
				} else {
					return {
						...prev,
						notifications: [
							...notifs,
							name === "email"
								? { type: name, address: value }
								: // TODO - phone number
									{ type: name, phone: value },
						],
					};
				}
			});
		} else {
			setMonitor((prev) => ({
				...prev,
				[name]: value,
			}));

			const { error } = monitorValidation.validate(
				{ [name]: value },
				{ abortEarly: false }
			);
			console.log(error);
			setErrors((prev) => {
				const updatedErrors = { ...prev };
				if (error) updatedErrors[name] = error.details[0].message;
				else delete updatedErrors[name];
				return updatedErrors;
			});
		}
	};

	const handleCreateMonitor = async (event) => {
		event.preventDefault();
		//obj to submit
		let form = {
			url:
				//preprending protocol for url
				monitor.type === "http"
					? `http${https ? "s" : ""}://` + monitor.url
					: monitor.url,
			name: monitor.name === "" ? monitor.url : monitor.name,
			type: monitor.type,
			interval: monitor.interval * MS_PER_MINUTE,
		};

		const { error } = monitorValidation.validate(form, {
			abortEarly: false,
		});

		if (error) {
			const newErrors = {};
			error.details.forEach((err) => {
				newErrors[err.path[0]] = err.message;
			});
			setErrors(newErrors);
<<<<<<< HEAD
			createToast({ body: "Please check your input for errors and try again" });
=======
			createToast({ body: "Error validation data." });
>>>>>>> 59392d01
		} else {
			form = {
				...form,
				description: form.name,
				teamId: user.teamId,
				userId: user._id,
				notifications: monitor.notifications,
			};
			const action = await dispatch(createUptimeMonitor({ authToken, monitor: form }));
			if (action.meta.requestStatus === "fulfilled") {
				createToast({ body: "Monitor created successfully!" });
				navigate("/monitors");
			} else {
				createToast({ body: "Failed to create monitor." });
			}
		}
	};

	//select values
	const frequencies = [
		{ _id: 1, name: "1 minute" },
		{ _id: 2, name: "2 minutes" },
		{ _id: 3, name: "3 minutes" },
		{ _id: 4, name: "4 minutes" },
		{ _id: 5, name: "5 minutes" },
	];

	return (
		<Box className="create-monitor">
			<Breadcrumbs
				list={[
					{ name: "monitors", path: "/monitors" },
					{ name: "create", path: `/monitors/create` },
				]}
			/>
			<Stack
				component="form"
				className="create-monitor-form"
				onSubmit={handleCreateMonitor}
				noValidate
				spellCheck="false"
				gap={theme.spacing(12)}
				mt={theme.spacing(6)}
			>
				<Typography
					component="h1"
					variant="h1"
				>
					<Typography
						component="span"
						fontSize="inherit"
					>
						Create your{" "}
					</Typography>
					<Typography
						component="span"
						variant="h2"
						fontSize="inherit"
						fontWeight="inherit"
					>
						monitor
					</Typography>
				</Typography>
				<ConfigBox>
					<Box>
						<Typography component="h2">General settings</Typography>
						<Typography component="p">
							Here you can select the URL of the host, together with the type of monitor.
						</Typography>
					</Box>
					<Stack gap={theme.spacing(15)}>
						<Field
							type={monitor.type === "http" ? "url" : "text"}
							id="monitor-url"
							label="URL to monitor"
							https={https}
							placeholder="google.com"
							value={monitor.url}
							onChange={handleChange}
							error={errors["url"]}
						/>
						<Field
							type="text"
							id="monitor-name"
							label="Display name"
							isOptional={true}
							placeholder="Google"
							value={monitor.name}
							onChange={handleChange}
							error={errors["name"]}
						/>
					</Stack>
				</ConfigBox>
				<ConfigBox>
					<Box>
						<Typography component="h2">Checks to perform</Typography>
						<Typography component="p">
							You can always add or remove checks after adding your site.
						</Typography>
					</Box>
					<Stack gap={theme.spacing(12)}>
						<Stack gap={theme.spacing(6)}>
							<Radio
								id="monitor-checks-http"
								title="Website monitoring"
								desc="Use HTTP(s) to monitor your website or API endpoint."
								size="small"
								value="http"
								checked={monitor.type === "http"}
								onChange={(event) => handleChange(event)}
							/>
							{monitor.type === "http" ? (
								<ButtonGroup sx={{ ml: theme.spacing(16) }}>
									<Button
										variant="group"
										filled={https.toString()}
										onClick={() => setHttps(true)}
									>
										HTTPS
									</Button>
									<Button
										variant="group"
										filled={(!https).toString()}
										onClick={() => setHttps(false)}
									>
										HTTP
									</Button>
								</ButtonGroup>
							) : (
								""
							)}
						</Stack>
						<Radio
							id="monitor-checks-ping"
							title="Ping monitoring"
							desc="Check whether your server is available or not."
							size="small"
							value="ping"
							checked={monitor.type === "ping"}
							onChange={(event) => handleChange(event)}
						/>
						{errors["type"] ? (
							<Box className="error-container">
								<Typography
									component="p"
									className="input-error"
									color={theme.palette.error.text}
								>
									{errors["type"]}
								</Typography>
							</Box>
						) : (
							""
						)}
					</Stack>
				</ConfigBox>
				<ConfigBox>
					<Box>
						<Typography component="h2">Incident notifications</Typography>
						<Typography component="p">
							When there is an incident, notify users.
						</Typography>
					</Box>
					<Stack gap={theme.spacing(6)}>
						<Typography component="p">When there is a new incident,</Typography>
						<Checkbox
							id="notify-sms"
							label="Notify via SMS (coming soon)"
							isChecked={false}
							value=""
							onChange={() => logger.warn("disabled")}
							isDisabled={true}
						/>
						<Checkbox
							id="notify-email-default"
							label={`Notify via email (to ${user.email})`}
							isChecked={monitor.notifications.some(
								(notification) => notification.type === "email"
							)}
							value={user?.email}
							onChange={(event) => handleChange(event)}
						/>
						<Checkbox
							id="notify-email"
							label="Also notify via email to multiple addresses (coming soon)"
							isChecked={false}
							value=""
							onChange={() => logger.warn("disabled")}
							isDisabled={true}
						/>
						{monitor.notifications.some(
							(notification) => notification.type === "emails"
						) ? (
							<Box mx={theme.spacing(16)}>
								<Field
									id="notify-email-list"
									type="text"
									placeholder="name@gmail.com"
									value=""
									onChange={() => logger.warn("disabled")}
								/>
								<Typography mt={theme.spacing(4)}>
									You can separate multiple emails with a comma
								</Typography>
							</Box>
						) : (
							""
						)}
					</Stack>
				</ConfigBox>
				<ConfigBox>
					<Box>
						<Typography component="h2">Advanced settings</Typography>
					</Box>
					<Stack gap={theme.spacing(12)}>
						<Select
							id="monitor-interval"
							label="Check frequency"
							value={monitor.interval || 1}
							onChange={(event) => handleChange(event, "interval")}
							items={frequencies}
						/>
					</Stack>
				</ConfigBox>
				<Stack
					direction="row"
					justifyContent="flex-end"
				>
					<Button
						variant="contained"
						color="primary"
						onClick={handleCreateMonitor}
						disabled={Object.keys(errors).length !== 0 && true}
					>
						Create monitor
					</Button>
				</Stack>
			</Stack>
		</Box>
	);
};

export default CreateMonitor;<|MERGE_RESOLUTION|>--- conflicted
+++ resolved
@@ -144,11 +144,7 @@
 				newErrors[err.path[0]] = err.message;
 			});
 			setErrors(newErrors);
-<<<<<<< HEAD
-			createToast({ body: "Please check your input for errors and try again" });
-=======
 			createToast({ body: "Error validation data." });
->>>>>>> 59392d01
 		} else {
 			form = {
 				...form,
