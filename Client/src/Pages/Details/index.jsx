--- conflicted
+++ resolved
@@ -5,9 +5,7 @@
 import { useParams } from "react-router-dom";
 import axiosInstance from "../../Utils/axiosConfig";
 import BasicTable from "../../Components/BasicTable";
-<<<<<<< HEAD
 import MonitorDetailsAreaChart from "../../Components/Charts/MonitorDetailsAreaChart";
-=======
 import StatusLabel from "../../Components/StatusLabel";
 
 const formatDuration = (ms) => {
@@ -37,7 +35,6 @@
   );
 };
 
->>>>>>> e0ff69b5
 /**
  * Details page component displaying monitor details and related information.
  * @component
@@ -155,12 +152,6 @@
   };
 
   return (
-<<<<<<< HEAD
-    <div>
-      <div style={{ height: "10rem" }}>
-        <MonitorDetailsAreaChart checks={monitor.checks} />
-      </div>
-=======
     <div
       className="monitor-details"
       style={{
@@ -178,10 +169,12 @@
         />
         <StatBox title="Incidents" value={countIncidents(monitor.checks)} />
       </div>
+      <div style={{ height: "10rem" }}>
+        <MonitorDetailsAreaChart checks={monitor.checks} />
+      </div>
       <Typography component="h1" mb={theme.gap.small}>
         History
       </Typography>
->>>>>>> e0ff69b5
       <BasicTable data={data} paginated={true} />
     </div>
   );
