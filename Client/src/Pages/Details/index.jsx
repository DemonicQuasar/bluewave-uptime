--- conflicted
+++ resolved
@@ -151,18 +151,12 @@
   };
 
   return (
-<<<<<<< HEAD
     <div
       className="monitor-details"
       style={{
         padding: `${theme.content.pY} ${theme.content.pX}`,
       }}
     >
-      <Typography component="h1" mb={theme.gap.small}>
-        History
-      </Typography>
-=======
-    <div>
       <div style={{ display: "flex", justifyContent: "space-between" }}>
         <StatBox
           title="Currently up for"
@@ -174,7 +168,9 @@
         />
         <StatBox title="Incidents" value={countIncidents(monitor.checks)} />
       </div>
->>>>>>> e68e956b
+      <Typography component="h1" mb={theme.gap.small}>
+        History
+      </Typography>
       <BasicTable data={data} paginated={true} />
     </div>
   );
