--- conflicted
+++ resolved
@@ -19,11 +19,7 @@
 	const navigate = useNavigate();
 
 	const { user, authToken } = useSelector((state) => state.auth);
-<<<<<<< HEAD
 	const [isLoading, setIsLoading] = useState(true);
-=======
-	const [isLoading, setIsLoading] = useState(false);
->>>>>>> 44cee3ce
 	const [monitors, setMonitors] = useState([]);
 	useEffect(() => {
 		dispatch(getPageSpeedByTeamId(authToken));
@@ -63,10 +59,6 @@
 	// will show skeletons only on initial load
 	// since monitor state is being added to redux persist, there's no reason to display skeletons on every render
 	let isActuallyLoading = isLoading && monitors?.length === 0;
-<<<<<<< HEAD
-	console.log({ isActuallyLoading });
-=======
->>>>>>> 44cee3ce
 	return (
 		<Box
 			className="page-speed"
@@ -82,44 +74,6 @@
 				},
 			}}
 		>
-<<<<<<< HEAD
-			<Box mb={theme.spacing(12)}>
-				<Breadcrumbs list={[{ name: `pagespeed`, path: "/pagespeed" }]} />
-				<Stack
-					direction="row"
-					justifyContent="space-between"
-					alignItems="center"
-					mt={theme.spacing(5)}
-					gap={theme.spacing(6)}
-				>
-					<Greeting type="pagespeed" />
-					{isAdmin && (
-						<Button
-							variant="contained"
-							color="primary"
-							onClick={() => navigate("/pagespeed/create")}
-							sx={{ whiteSpace: "nowrap" }}
-						>
-							Create new
-						</Button>
-					)}
-				</Stack>
-			</Box>
-			{isActuallyLoading ? (
-				<SkeletonLayout />
-			) : monitors?.length !== 0 ? (
-				<Grid
-					container
-					spacing={theme.spacing(12)}
-				>
-					{monitors?.map((monitor) => (
-						<Card
-							monitor={monitor}
-							key={monitor._id}
-						/>
-					))}
-				</Grid>
-=======
 			{isActuallyLoading ? (
 				<SkeletonLayout />
 			) : monitors?.length !== 0 ? (
@@ -157,7 +111,6 @@
 						))}
 					</Grid>
 				</Box>
->>>>>>> 44cee3ce
 			) : (
 				<Fallback
 					title="pagespeed monitor"
