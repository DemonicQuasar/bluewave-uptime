--- conflicted
+++ resolved
@@ -18,20 +18,12 @@
 import "./index.css";
 
 const CreatePageSpeed = () => {
-<<<<<<< HEAD
   const MS_PER_MINUTE = 60000;
   const { user, authToken } = useSelector((state) => state.auth);
   const { isLoading } = useSelector((state) => state.uptimeMonitors);
   const dispatch = useDispatch();
   const navigate = useNavigate();
   const theme = useTheme();
-=======
-	const MS_PER_MINUTE = 60000;
-	const { user, authToken } = useSelector((state) => state.auth);
-	const dispatch = useDispatch();
-	const navigate = useNavigate();
-	const theme = useTheme();
->>>>>>> 44cee3ce
 
 	const idMap = {
 		"monitor-url": "url",
@@ -114,7 +106,6 @@
 			abortEarly: false,
 		});
 
-<<<<<<< HEAD
     if (error) {
       const newErrors = {};
       error.details.forEach((err) => {
@@ -361,250 +352,6 @@
       </Stack>
     </Box>
   );
-=======
-		if (error) {
-			const newErrors = {};
-			error.details.forEach((err) => {
-				newErrors[err.path[0]] = err.message;
-			});
-			setErrors(newErrors);
-			createToast({ body: "Error validation data." });
-		} else {
-			form = {
-				...form,
-				description: form.name,
-				teamId: user.teamId,
-				userId: user._id,
-				notifications: monitor.notifications,
-			};
-			const action = await dispatch(createPageSpeed({ authToken, monitor: form }));
-			if (action.meta.requestStatus === "fulfilled") {
-				createToast({ body: "Monitor created successfully!" });
-				navigate("/pagespeed");
-			} else {
-				createToast({ body: "Failed to create monitor." });
-			}
-		}
-	};
-
-	//select values
-	const frequencies = [
-		{ _id: 3, name: "3 minutes" },
-		{ _id: 5, name: "5 minutes" },
-		{ _id: 10, name: "10 minutes" },
-		{ _id: 20, name: "20 minutes" },
-		{ _id: 60, name: "1 hour" },
-		{ _id: 1440, name: "1 day" },
-		{ _id: 10080, name: "1 week" },
-	];
-	return (
-		<Box
-			className="create-monitor"
-			sx={{
-				"& h1": {
-					color: theme.palette.text.primary,
-				},
-			}}
-		>
-			<Breadcrumbs
-				list={[
-					{ name: "pagespeed", path: "/pagespeed" },
-					{ name: "create", path: `/pagespeed/create` },
-				]}
-			/>
-			<Stack
-				component="form"
-				className="create-monitor-form"
-				onSubmit={handleCreateMonitor}
-				noValidate
-				spellCheck="false"
-				gap={theme.spacing(12)}
-				mt={theme.spacing(6)}
-			>
-				<Typography
-					component="h1"
-					variant="h1"
-				>
-					<Typography
-						component="span"
-						fontSize="inherit"
-					>
-						Create your{" "}
-					</Typography>
-					<Typography
-						component="span"
-						fontSize="inherit"
-						fontWeight="inherit"
-						color={theme.palette.text.secondary}
-					>
-						pagespeed monitor
-					</Typography>
-				</Typography>
-				<ConfigBox>
-					<Box>
-						<Typography component="h2">General settings</Typography>
-						<Typography component="p">
-							Here you can select the URL of the host, together with the type of monitor.
-						</Typography>
-					</Box>
-					<Stack gap={theme.spacing(15)}>
-						<Field
-							type={"url"}
-							id="monitor-url"
-							label="URL to monitor"
-							https={https}
-							placeholder="google.com"
-							value={monitor.url}
-							onChange={handleChange}
-							error={errors["url"]}
-						/>
-						<Field
-							type="text"
-							id="monitor-name"
-							label="Display name"
-							isOptional={true}
-							placeholder="Google"
-							value={monitor.name}
-							onChange={handleChange}
-							error={errors["name"]}
-						/>
-					</Stack>
-				</ConfigBox>
-				<ConfigBox>
-					<Box>
-						<Typography component="h2">Checks to perform</Typography>
-						<Typography component="p">
-							You can always add or remove checks after adding your site.
-						</Typography>
-					</Box>
-					<Stack gap={theme.spacing(12)}>
-						<Stack gap={theme.spacing(6)}>
-							<Radio
-								id="monitor-checks-http"
-								title="Website monitoring"
-								desc="Use HTTP(s) to monitor your website or API endpoint."
-								size="small"
-								value="http"
-								checked={monitor.type === "pagespeed"}
-								onChange={(event) => handleChange(event)}
-							/>
-							<ButtonGroup sx={{ ml: "32px" }}>
-								<Button
-									variant="group"
-									filled={https.toString()}
-									onClick={() => setHttps(true)}
-								>
-									HTTPS
-								</Button>
-								<Button
-									variant="group"
-									filled={(!https).toString()}
-									onClick={() => setHttps(false)}
-								>
-									HTTP
-								</Button>
-							</ButtonGroup>
-						</Stack>
-						{errors["type"] ? (
-							<Box className="error-container">
-								<Typography
-									component="p"
-									className="input-error"
-									color={theme.palette.error.text}
-								>
-									{errors["type"]}
-								</Typography>
-							</Box>
-						) : (
-							""
-						)}
-					</Stack>
-				</ConfigBox>
-				<ConfigBox>
-					<Box>
-						<Typography component="h2">Incident notifications</Typography>
-						<Typography component="p">
-							When there is an incident, notify users.
-						</Typography>
-					</Box>
-					<Stack gap={theme.spacing(6)}>
-						<Typography component="p">When there is a new incident,</Typography>
-						<Checkbox
-							id="notify-sms"
-							label="Notify via SMS (coming soon)"
-							isChecked={false}
-							value=""
-							onChange={() => logger.warn("disabled")}
-							isDisabled={true}
-						/>
-						<Checkbox
-							id="notify-email-default"
-							label={`Notify via email (to ${user.email})`}
-							isChecked={monitor.notifications.some(
-								(notification) => notification.type === "email"
-							)}
-							value={user?.email}
-							onChange={(event) => handleChange(event)}
-						/>
-						<Checkbox
-							id="notify-email"
-							label="Also notify via email to multiple addresses (coming soon)"
-							isChecked={false}
-							value=""
-							onChange={() => logger.warn("disabled")}
-							isDisabled={true}
-						/>
-						{monitor.notifications.some(
-							(notification) => notification.type === "emails"
-						) ? (
-							<Box mx={theme.spacing(16)}>
-								<Field
-									id="notify-email-list"
-									type="text"
-									placeholder="name@gmail.com"
-									value=""
-									onChange={() => logger.warn("disabled")}
-								/>
-								<Typography mt={theme.spacing(4)}>
-									You can separate multiple emails with a comma
-								</Typography>
-							</Box>
-						) : (
-							""
-						)}
-					</Stack>
-				</ConfigBox>
-				<ConfigBox>
-					<Box>
-						<Typography component="h2">Advanced settings</Typography>
-					</Box>
-					<Stack gap={theme.spacing(12)}>
-						<Select
-							id="monitor-interval"
-							label="Check frequency"
-							value={monitor.interval || 3}
-							onChange={(event) => handleChange(event, "interval")}
-							items={frequencies}
-						/>
-					</Stack>
-				</ConfigBox>
-				<Stack
-					direction="row"
-					justifyContent="flex-end"
-				>
-					<Button
-						variant="contained"
-						color="primary"
-						onClick={handleCreateMonitor}
-						disabled={Object.keys(errors).length !== 0 && true}
-					>
-						Create monitor
-					</Button>
-				</Stack>
-			</Stack>
-		</Box>
-	);
->>>>>>> 44cee3ce
 };
 
 export default CreatePageSpeed;