--- conflicted
+++ resolved
@@ -207,14 +207,8 @@
           null,
           null
         );
-<<<<<<< HEAD
-        setMonitor(res.data.data);
-        setAudits(res.data.data.checks[0].audits);
-=======
-
         setMonitor(res?.data?.data ?? {});
         setAudits(res?.data?.data?.checks?.[0]?.audits ?? []);
->>>>>>> 78e0f41f
       } catch (error) {
         console.log(error);
         navigate("/not-found");
