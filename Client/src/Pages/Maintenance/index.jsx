--- conflicted
+++ resolved
@@ -45,11 +45,7 @@
 
 	return (
 		<Box
-<<<<<<< HEAD
-			className="maintenance"
-=======
 			className="maintenance table-container"
->>>>>>> 44cee3ce
 			sx={{
 				':has(> [class*="fallback__"])': {
 					position: "relative",
