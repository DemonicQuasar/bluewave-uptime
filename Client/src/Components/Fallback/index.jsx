import PropTypes from "prop-types";
import { useTheme } from "@emotion/react";
import { Box, Stack, Typography } from "@mui/material";
import Skeleton from "../../assets/Images/create-placeholder.svg?react";
import background from "../../assets/Images/background_pattern_decorative.png";
import Button from "../Button";
import Check from "../Check/Check";
import { useNavigate } from "react-router-dom";
import "./index.css";

/**
 * Fallback component to display a fallback UI with a title, a list of checks, and a navigation button.
 *
 * @param {Object} props - The component props.
 * @param {string} props.title - The title to be displayed in the fallback UI.
 * @param {Array<string>} props.checks - An array of strings representing the checks to display.
 * @param {string} [props.link="/"] - The link to navigate to.
 *
 * @returns {JSX.Element} The rendered fallback UI.
 */

const Fallback = ({ title, checks, link = "/", isAdmin }) => {
  const theme = useTheme();
  const navigate = useNavigate();

  return (
    <Stack
      className={`fallback__${title.trim().split(" ")[0]}`}
      alignItems="center"
      gap={theme.spacing(20)}
    >
      <Skeleton style={{ zIndex: 1 }} />
      <Box
        className="background-pattern-svg"
        sx={{ backgroundImage: `url(${background})` }}
      />
<<<<<<< HEAD
      <Stack gap={theme.spacing(4)} maxWidth={"275px"} zIndex={1}>
        <Typography
          component="h1"
          marginY={theme.spacing(6)}
          color={theme.palette.text.secondary}
        >
          A {title} is used to:
=======
      <Stack gap={theme.gap.small} maxWidth={"275px"} zIndex={1}>
        <Typography component="h1" marginY={theme.gap.medium}>
          A {title} monitor is used to:
>>>>>>> bb1e78d7
        </Typography>
        {checks.map((check, index) => (
          <Check
            text={check}
            key={`${title.trim().split(" ")[0]}-${index}`}
            outlined={true}
          />
        ))}
      </Stack>
      {isAdmin && (
        <Button
          level="primary"
          label={`Let's create your ${title}`}
          sx={{ alignSelf: "center" }}
          onClick={() => navigate(link)}
        />
      )}
    </Stack>
  );
};

Fallback.propTypes = {
  title: PropTypes.string.isRequired,
  checks: PropTypes.arrayOf(PropTypes.string).isRequired,
  link: PropTypes.string,
  isAdmin: PropTypes.bool,
};

export default Fallback;<|MERGE_RESOLUTION|>--- conflicted
+++ resolved
@@ -34,19 +34,13 @@
         className="background-pattern-svg"
         sx={{ backgroundImage: `url(${background})` }}
       />
-<<<<<<< HEAD
       <Stack gap={theme.spacing(4)} maxWidth={"275px"} zIndex={1}>
         <Typography
           component="h1"
           marginY={theme.spacing(6)}
           color={theme.palette.text.secondary}
         >
-          A {title} is used to:
-=======
-      <Stack gap={theme.gap.small} maxWidth={"275px"} zIndex={1}>
-        <Typography component="h1" marginY={theme.gap.medium}>
           A {title} monitor is used to:
->>>>>>> bb1e78d7
         </Typography>
         {checks.map((check, index) => (
           <Check
