.MuiTable-root .host a {
  width: var(--env-var-img-width-2);
  height: var(--env-var-img-width-2);
  color: var(--env-var-color-5);
  margin-right: 10px;
  margin-bottom: 2px;
}
.MuiTable-root .host a svg {
  width: var(--env-var-font-size-large);
  height: var(--env-var-font-size-large);
}
.MuiTable-root .host div:nth-child(3) {
  font-size: var(--env-var-font-size-small);
}
<<<<<<< HEAD

.MuiTable-root .label {
  line-height: 1;
  border-radius: var(--env-var-radius-2);
  padding: 7px;
  font-size: var(--env-var-font-size-small-plus);
}

.MuiTable-root .host-name {
=======
.MuiTable-root .host div:nth-child(2) {
>>>>>>> ff8ca2a6
  width: fit-content;
  margin-right: 10px;
  font-weight: 700;
  text-overflow: ellipsis;
  overflow: hidden;
  white-space: nowrap;
}

.MuiTable-root .label {
  border-color: var(--env-var-color-4);
  border-radius: var(--env-var-radius-2);
  padding: calc(var(--env-var-spacing-1) / 2);
}

.MuiPaper-root:has(table.MuiTable-root) {
  box-shadow: none;
  border: solid 1px var(--env-var-color-16);
  border-radius: var(--env-var-radius-1);
}
.MuiTable-root
  .MuiTableBody-root
  .MuiTableRow-root:last-child
  .MuiTableCell-root {
  border: none;
}
.MuiTable-root .MuiTableHead-root,
.MuiTable-root .MuiTableRow-root:hover {
  background-color: var(--env-var-color-13);
}
.MuiTable-root .MuiTableHead-root .MuiTableCell-root,
.MuiTable-root .MuiTableBody-root .MuiTableCell-root {
  font-size: var(--env-var-font-size-medium);
}
.MuiTable-root .MuiTableHead-root .MuiTableCell-root {
  padding: var(--env-var-spacing-1) var(--env-var-spacing-2);
  font-weight: 500;
  color: var(--env-var-color-2);
}
.MuiTable-root .MuiTableHead-root span {
  display: inline-block;
  height: 17px;
  width: 20px;
  overflow: hidden;
  margin-bottom: -3px;
  margin-left: 3px;
}
.MuiTable-root .MuiTableHead-root span svg {
  width: 20px;
  height: 20px;
}
.MuiTable-root .MuiTableBody-root .MuiTableCell-root {
  color: var(--env-var-color-5);
  padding: 6px var(--env-var-spacing-2);
}
.MuiTable-root .MuiTableBody-root .MuiTableRow-root {
  height: 50px;
}

.MuiPaper-root + .MuiPagination-root {
  margin-top: 35px;
  border: solid 1px var(--env-var-color-16);
  border-radius: var(--env-var-radius-1);
  padding: var(--env-var-spacing-1-plus) var(--env-var-spacing-2);
}
.MuiPaper-root + .MuiPagination-root ul {
  justify-content: center;
}
.MuiPaper-root + .MuiPagination-root ul li button {
  font-size: var(--env-var-font-size-medium);
  color: var(--env-var-color-5);
  font-weight: 500;
}
.MuiPaper-root + .MuiPagination-root ul li:first-child {
  margin-right: auto;
}
.MuiPaper-root + .MuiPagination-root ul li:last-child {
  margin-left: auto;
}
.MuiPaper-root + .MuiPagination-root ul li:first-child button,
.MuiPaper-root + .MuiPagination-root ul li:last-child button {
  border: solid 1px var(--env-var-color-16);
  border-radius: var(--env-var-radius-1);
}
.MuiPaper-root + .MuiPagination-root ul li:first-child button {
  padding: 0 var(--env-var-spacing-1) 0 var(--env-var-spacing-1-plus);
}
.MuiPaper-root + .MuiPagination-root ul li:last-child button {
  padding: 0 var(--env-var-spacing-1-plus) 0 var(--env-var-spacing-1);
}
.MuiPaper-root + .MuiPagination-root ul li:first-child button::after,
.MuiPaper-root + .MuiPagination-root ul li:last-child button::before {
  position: relative;
  display: inline-block;
}
.MuiPaper-root + .MuiPagination-root ul li:first-child button::after {
  content: "Previous";
  margin-left: 15px;
}
.MuiPaper-root + .MuiPagination-root ul li:last-child button::before {
  content: "Next";
  margin-right: 15px;
}
.MuiPaper-root + .MuiPagination-root .MuiPaginationItem-root.Mui-selected {
  background-color: var(--env-var-color-15);
}
.MuiPaper-root + .MuiPagination-root div.MuiPaginationItem-root {
  user-select: none;
}<|MERGE_RESOLUTION|>--- conflicted
+++ resolved
@@ -12,19 +12,7 @@
 .MuiTable-root .host div:nth-child(3) {
   font-size: var(--env-var-font-size-small);
 }
-<<<<<<< HEAD
-
-.MuiTable-root .label {
-  line-height: 1;
-  border-radius: var(--env-var-radius-2);
-  padding: 7px;
-  font-size: var(--env-var-font-size-small-plus);
-}
-
-.MuiTable-root .host-name {
-=======
 .MuiTable-root .host div:nth-child(2) {
->>>>>>> ff8ca2a6
   width: fit-content;
   margin-right: 10px;
   font-weight: 700;
@@ -34,9 +22,10 @@
 }
 
 .MuiTable-root .label {
-  border-color: var(--env-var-color-4);
+  line-height: 1;
   border-radius: var(--env-var-radius-2);
-  padding: calc(var(--env-var-spacing-1) / 2);
+  padding: 7px;
+  font-size: var(--env-var-font-size-small-plus);
 }
 
 .MuiPaper-root:has(table.MuiTable-root) {
