--- conflicted
+++ resolved
@@ -82,17 +82,8 @@
   return null;
 };
 
-<<<<<<< HEAD
 const CustomTick = ({ x, y, payload, index }) => {
   const theme = useTheme();
-=======
-const MonitorDetailsAreaChart = ({ checks }) => {
-  const uiTimezone = useSelector((state) => state.ui.timezone);
-
-  const formatDate = (timestamp) => {
-    return formatDateWithTz(timestamp, "HH:mm:ss", uiTimezone);
-  };
->>>>>>> 4e4eff9d
 
   // Render nothing for the first tick
   if (index === 0) return null;
