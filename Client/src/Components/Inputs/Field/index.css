--- conflicted
+++ resolved
@@ -2,12 +2,7 @@
 	min-width: var(--env-var-width-3);
 }
 
-<<<<<<< HEAD
-.field-infrastructure-alert {
-	min-width: unset;
-=======
 .field-infrastructure-alert{
->>>>>>> 7567c689
 	max-width: var(--env-var-width-4);
 	min-width: unset;
 }
