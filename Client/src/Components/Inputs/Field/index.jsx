--- conflicted
+++ resolved
@@ -190,12 +190,8 @@
 					<Typography
 						component="span"
 						className="input-error"
-<<<<<<< HEAD
 						hidden={className? true: false}						
-						color={theme.palette.error.text}
-=======
 						color={theme.palette.error.contrastText}
->>>>>>> b2540aee
 						mt={theme.spacing(2)}
 						sx={{
 							opacity: 0.8,
