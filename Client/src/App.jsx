import { useEffect } from "react";
import { Routes, Route } from "react-router-dom";
import { useSelector } from "react-redux";
import { useDispatch } from "react-redux";
// import "./App.css";
import "react-toastify/dist/ReactToastify.css";
import { ToastContainer } from "react-toastify";
import NotFound from "./Pages/NotFound";
import Login from "./Pages/Auth/Login";
import Register from "./Pages/Auth/Register/Register";
import HomeLayout from "./Layouts/HomeLayout";
import Account from "./Pages/Account";
import Monitors from "./Pages/Monitors/Home";
import CreateMonitor from "./Pages/Monitors/CreateMonitor";
import Incidents from "./Pages/Incidents";
import Status from "./Pages/Status";
import Integrations from "./Pages/Integrations";
import Settings from "./Pages/Settings";
import ForgotPassword from "./Pages/Auth/ForgotPassword";
import CheckEmail from "./Pages/Auth/CheckEmail";
import SetNewPassword from "./Pages/Auth/SetNewPassword";
import NewPasswordConfirmed from "./Pages/Auth/NewPasswordConfirmed";
import ProtectedRoute from "./Components/ProtectedRoute";
import Details from "./Pages/Monitors/Details";
import AdvancedSettings from "./Pages/AdvancedSettings";
import Maintenance from "./Pages/Maintenance";
import Configure from "./Pages/Monitors/Configure";
import PageSpeed from "./Pages/PageSpeed";
import CreatePageSpeed from "./Pages/PageSpeed/CreatePageSpeed";
import CreateNewMaintenanceWindow from "./Pages/Maintenance/CreateMaintenance";
import PageSpeedDetails from "./Pages/PageSpeed/Details";
import PageSpeedConfigure from "./Pages/PageSpeed/Configure";
import withAdminCheck from "./HOC/withAdminCheck";
import withAdminProp from "./HOC/withAdminProp";
import { ThemeProvider } from "@emotion/react";
import lightTheme from "./Utils/Theme/lightTheme";
import darkTheme from "./Utils/Theme/darkTheme";
import { CssBaseline } from "@mui/material";
<<<<<<< HEAD
import { getAppSettings } from "./Features/Settings/settingsSlice";
=======
import { useEffect } from "react";
import { useDispatch } from "react-redux";
import { getAppSettings, updateAppSettings } from "./Features/Settings/settingsSlice";
>>>>>>> 07a918b7
import { logger } from "./Utils/Logger"; // Import the logger
import { networkService } from "./main";
function App() {
	const AdminCheckedRegister = withAdminCheck(Register);
	const MonitorsWithAdminProp = withAdminProp(Monitors);
	const MonitorDetailsWithAdminProp = withAdminProp(Details);
	const PageSpeedWithAdminProp = withAdminProp(PageSpeed);
	const PageSpeedDetailsWithAdminProp = withAdminProp(PageSpeedDetails);
	const MaintenanceWithAdminProp = withAdminProp(Maintenance);
	const SettingsWithAdminProp = withAdminProp(Settings);
	const AdvancedSettingsWithAdminProp = withAdminProp(AdvancedSettings);
	const mode = useSelector((state) => state.ui.mode);
	const { authToken } = useSelector((state) => state.auth);
	const dispatch = useDispatch();

	useEffect(() => {
		if (authToken) {
			dispatch(getAppSettings({ authToken }));
		}
	}, [dispatch, authToken]);

	// Cleanup
	useEffect(() => {
		return () => {
			logger.cleanup();
			networkService.cleanup();
		};
	}, []);

	useEffect(() => {
		const thing = async () => {
			const action = await dispatch(
				updateAppSettings({ authToken, settings: { apiBaseUrl: "test" } })
			);

			if (action.payload.success) {
				console.log(action.payload.data);
			} else {
				console.log(action);
			}
		};
		thing();
	}, [dispatch, authToken]);

	return (
		<ThemeProvider theme={mode === "light" ? lightTheme : darkTheme}>
			<CssBaseline />
			<Routes>
				<Route
					exact
					path="/"
					element={<HomeLayout />}
				>
					<Route
						exact
						path="/"
						element={<ProtectedRoute Component={MonitorsWithAdminProp} />}
					/>
					<Route
						path="/monitors"
						element={<ProtectedRoute Component={MonitorsWithAdminProp} />}
					/>
					<Route
						path="/monitors/create/:monitorId?"
						element={<ProtectedRoute Component={CreateMonitor} />}
					/>
					<Route
						path="/monitors/:monitorId/"
						element={<ProtectedRoute Component={MonitorDetailsWithAdminProp} />}
					/>
					<Route
						path="/monitors/configure/:monitorId/"
						element={<ProtectedRoute Component={Configure} />}
					/>
					<Route
						path="incidents/:monitorId?"
						element={<ProtectedRoute Component={Incidents} />}
					/>

					<Route
						path="status"
						element={<ProtectedRoute Component={Status} />}
					/>
					<Route
						path="integrations"
						element={<ProtectedRoute Component={Integrations} />}
					/>
					<Route
						path="maintenance"
						element={<ProtectedRoute Component={MaintenanceWithAdminProp} />}
					/>
					<Route
						path="/maintenance/create/:maintenanceWindowId?"
						element={<CreateNewMaintenanceWindow />}
					/>
					<Route
						path="settings"
						element={<ProtectedRoute Component={SettingsWithAdminProp} />}
					/>
					<Route
						path="advanced-settings"
						element={<ProtectedRoute Component={AdvancedSettingsWithAdminProp} />}
					/>
					<Route
						path="account/profile"
						element={
							<ProtectedRoute
								Component={Account}
								open="profile"
							/>
						}
					/>
					<Route
						path="account/password"
						element={
							<ProtectedRoute
								Component={Account}
								open="password"
							/>
						}
					/>
					<Route
						path="account/team"
						element={
							<ProtectedRoute
								Component={Account}
								open="team"
							/>
						}
					/>
					<Route
						path="pagespeed"
						element={<ProtectedRoute Component={PageSpeedWithAdminProp} />}
					/>
					<Route
						path="pagespeed/create"
						element={<ProtectedRoute Component={CreatePageSpeed} />}
					/>
					<Route
						path="pagespeed/:monitorId"
						element={<ProtectedRoute Component={PageSpeedDetailsWithAdminProp} />}
					/>
					<Route
						path="pagespeed/configure/:monitorId"
						element={<ProtectedRoute Component={PageSpeedConfigure} />}
					/>
				</Route>

				<Route
					exact
					path="/login"
					element={<Login />}
				/>

				<Route
					exact
					path="/register"
					element={<AdminCheckedRegister />}
				/>

				<Route
					exact
					path="/register/:token"
					element={<Register />}
				/>

				<Route
					path="*"
					element={<NotFound />}
				/>

				<Route
					path="/forgot-password"
					element={<ForgotPassword />}
				/>
				<Route
					path="/check-email"
					element={<CheckEmail />}
				/>
				<Route
					path="/set-new-password/:token"
					element={<SetNewPassword />}
				/>
				<Route
					path="/new-password-confirmed"
					element={<NewPasswordConfirmed />}
				/>
			</Routes>
			<ToastContainer />
		</ThemeProvider>
	);
}

export default App;<|MERGE_RESOLUTION|>--- conflicted
+++ resolved
@@ -36,13 +36,7 @@
 import lightTheme from "./Utils/Theme/lightTheme";
 import darkTheme from "./Utils/Theme/darkTheme";
 import { CssBaseline } from "@mui/material";
-<<<<<<< HEAD
-import { getAppSettings } from "./Features/Settings/settingsSlice";
-=======
-import { useEffect } from "react";
-import { useDispatch } from "react-redux";
 import { getAppSettings, updateAppSettings } from "./Features/Settings/settingsSlice";
->>>>>>> 07a918b7
 import { logger } from "./Utils/Logger"; // Import the logger
 import { networkService } from "./main";
 function App() {
