--- conflicted
+++ resolved
@@ -40,11 +40,7 @@
 import { logger } from "./Utils/Logger"; // Import the logger
 import { networkService } from "./main";
 import { Infrastructure } from "./Pages/Infrastructure";
-<<<<<<< HEAD
-import InfrastructureDetails from "./Pages/Infrastructure/details";
-=======
 import InfrastructureDetails from "./Pages/Infrastructure/Details";
->>>>>>> 27f651b8
 function App() {
 	const AdminCheckedRegister = withAdminCheck(Register);
 	const MonitorsWithAdminProp = withAdminProp(Monitors);
@@ -144,11 +140,6 @@
 					/>
 
 					<Route
-						path="infrastructure/:monitorId"
-						element={<ProtectedRoute Component={InfrastructureDetailsWithAdminProp} />}
-					/>
-
-					<Route
 						path="incidents/:monitorId?"
 						element={<ProtectedRoute Component={Incidents} />}
 					/>
