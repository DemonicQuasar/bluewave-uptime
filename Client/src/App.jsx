<<<<<<< HEAD
function App() {
  return (
    <>
      <div></div>
=======
import { Routes, Route } from "react-router-dom";
import "./App.css";
import NotFound from "./Pages/NotFound";
import Login from "./Pages/Login";
import Register from "./Pages/Register";
import HomeLayout from "./Layouts/HomeLayout";
import Demo from "./Pages/Demo/Demo";

function App() {
  return (
    <>
      <Routes>
        <Route exact path="/" element={<HomeLayout />} />
        <Route exact path="/register" element={<Register />} />
        <Route exact path="/login" element={<Login />} />
        <Route exact path="/demo" element={<Demo />} />
        <Route path="*" element={<NotFound />} />
      </Routes>
>>>>>>> 0abda6fd
    </>
  );
}

export default App;<|MERGE_RESOLUTION|>--- conflicted
+++ resolved
@@ -1,30 +1,33 @@
-<<<<<<< HEAD
-function App() {
-  return (
-    <>
-      <div></div>
-=======
-import { Routes, Route } from "react-router-dom";
-import "./App.css";
-import NotFound from "./Pages/NotFound";
-import Login from "./Pages/Login";
-import Register from "./Pages/Register";
-import HomeLayout from "./Layouts/HomeLayout";
-import Demo from "./Pages/Demo/Demo";
+import { useState } from 'react'
+import reactLogo from './assets/react.svg'
+import viteLogo from '/vite.svg'
+import './App.css'
 
 function App() {
   return (
     <>
-      <Routes>
-        <Route exact path="/" element={<HomeLayout />} />
-        <Route exact path="/register" element={<Register />} />
-        <Route exact path="/login" element={<Login />} />
-        <Route exact path="/demo" element={<Demo />} />
-        <Route path="*" element={<NotFound />} />
-      </Routes>
->>>>>>> 0abda6fd
+      <div>
+        <a href="https://vitejs.dev" target="_blank">
+          <img src={viteLogo} className="logo" alt="Vite logo" />
+        </a>
+        <a href="https://react.dev" target="_blank">
+          <img src={reactLogo} className="logo react" alt="React logo" />
+        </a>
+      </div>
+      <h1>Vite + React</h1>
+      <div className="card">
+        <button onClick={() => setCount((count) => count + 1)}>
+          count is {count}
+        </button>
+        <p>
+          Edit <code>src/App.jsx</code> and save to test HMR
+        </p>
+      </div>
+      <p className="read-the-docs">
+        Click on the Vite and React logos to learn more
+      </p>
     </>
-  );
+  )
 }
 
-export default App;+export default App