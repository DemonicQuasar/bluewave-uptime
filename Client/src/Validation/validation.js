--- conflicted
+++ resolved
@@ -128,7 +128,6 @@
 	monitors: joi.array().min(1),
 });
 
-<<<<<<< HEAD
 const advancedSettingsValidation = joi.object({
 	apiBaseUrl: joi.string().uri({ allowRelative: true }).trim().messages({
 		"string.empty": "API base url is required.",
@@ -161,12 +160,11 @@
 	pagespeedApiKey: joi.string().allow('')
 });
 
-=======
->>>>>>> 5520f9b7
 export {
 	credentials,
 	imageValidation,
 	monitorValidation,
 	settingsValidation,
 	maintenanceWindowValidation,
+	advancedSettingsValidation
 };