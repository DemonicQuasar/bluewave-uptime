import { createAsyncThunk, createSlice } from "@reduxjs/toolkit";
import { jwtDecode } from "jwt-decode";
import { networkService } from "../../main";
const initialState = {
	isLoading: false,
	monitorsSummary: [],
	success: null,
	msg: null,
};

export const createUptimeMonitor = createAsyncThunk(
	"monitors/createMonitor",
	async (data, thunkApi) => {
		try {
			const { authToken, monitor } = data;
			const res = await networkService.createMonitor({
				authToken: authToken,
				monitor: monitor,
			});
			return res.data;
		} catch (error) {
			if (error.response && error.response.data) {
				return thunkApi.rejectWithValue(error.response.data);
			}
			const payload = {
				status: false,
				msg: error.message ? error.message : "Unknown error",
			};
			return thunkApi.rejectWithValue(payload);
		}
	}
);

export const checkEndpointResolution = createAsyncThunk(
  "monitors/checkEndpoint",
  async(data, thunkApi) => {
    try{
      const { authToken, monitorURL } = data;

      const res = await networkService.checkEndpointResolution({
        authToken: authToken,
        monitorURL: monitorURL,
      })
      return res.data;
    } catch (error) {
      if (error.response && error.response.data) {
        return thunkApi.rejectWithValue(error.response.data);
      }
      const payload = {
        status: false,
        msg: error.message ? error.message : "Unknown error",
      };
      return thunkApi.rejectWithValue(payload);
    }
  }
)

export const getUptimeMonitorById = createAsyncThunk(
	"monitors/getMonitorById",
	async (data, thunkApi) => {
		try {
			const { authToken, monitorId } = data;
			const res = await networkService.getMonitorById({
				authToken: authToken,
				monitorId: monitorId,
			});
			return res.data;
		} catch (error) {
			if (error.response && error.response.data) {
				return thunkApi.rejectWithValue(error.response.data);
			}
			const payload = {
				status: false,
				msg: error.message ? error.message : "Unknown error",
			};
			return thunkApi.rejectWithValue(payload);
		}
	}
);

export const getUptimeMonitorsByTeamId = createAsyncThunk(
	"monitors/getMonitorsByTeamId",
	async (token, thunkApi) => {
		const user = jwtDecode(token);
		try {
			const res = await networkService.getMonitorsAndSummaryByTeamId({
				authToken: token,
				teamId: user.teamId,
				types: ["http", "ping"],
			});
			return res.data;
		} catch (error) {
			if (error.response && error.response.data) {
				return thunkApi.rejectWithValue(error.response.data);
			}
			const payload = {
				status: false,
				msg: error.message ? error.message : "Unknown error",
			};
			return thunkApi.rejectWithValue(payload);
		}
	}
);

export const updateUptimeMonitor = createAsyncThunk(
	"monitors/updateMonitor",
	async (data, thunkApi) => {
		try {
			const { authToken, monitor } = data;
			const updatedFields = {
				name: monitor.name,
				description: monitor.description,
				interval: monitor.interval,
				notifications: monitor.notifications,
			};
			const res = await networkService.updateMonitor({
				authToken: authToken,
				monitorId: monitor._id,
				updatedFields: updatedFields,
			});
			return res.data;
		} catch (error) {
			if (error.response && error.response.data) {
				return thunkApi.rejectWithValue(error.response.data);
			}
			const payload = {
				status: false,
				msg: error.message ? error.message : "Unknown error",
			};
			return thunkApi.rejectWithValue(payload);
		}
	}
);

export const deleteUptimeMonitor = createAsyncThunk(
	"monitors/deleteMonitor",
	async (data, thunkApi) => {
		try {
			const { authToken, monitor } = data;
			const res = await networkService.deleteMonitorById({
				authToken: authToken,
				monitorId: monitor._id,
			});
			return res.data;
		} catch (error) {
			if (error.response && error.response.data) {
				return thunkApi.rejectWithValue(error.response.data);
			}
			const payload = {
				status: false,
				msg: error.message ? error.message : "Unknown error",
			};
			return thunkApi.rejectWithValue(payload);
		}
	}
);

export const pauseUptimeMonitor = createAsyncThunk(
	"monitors/pauseMonitor",
	async (data, thunkApi) => {
		try {
			const { authToken, monitorId } = data;
			const res = await networkService.pauseMonitorById({
				authToken: authToken,
				monitorId: monitorId,
			});
			return res.data;
		} catch (error) {
			if (error.response && error.response.data) {
				return thunkApi.rejectWithValue(error.response.data);
			}
			const payload = {
				status: false,
				msg: error.message ? error.message : "Unknown error",
			};
			return thunkApi.rejectWithValue(payload);
		}
	}
);

export const deleteMonitorChecksByTeamId = createAsyncThunk(
	"monitors/deleteChecksByTeamId",
	async (data, thunkApi) => {
		try {
			const { authToken, teamId } = data;
			const res = await networkService.deleteChecksByTeamId({
				authToken: authToken,
				teamId: teamId,
			});
			return res.data;
		} catch (error) {
			if (error.response && error.response.data) {
				return thunkApi.rejectWithValue(error.response.data);
			}
			const payload = {
				status: false,
				msg: error.message ? error.message : "Unknown error",
			};
			return thunkApi.rejectWithValue(payload);
		}
	}
);
export const addDemoMonitors = createAsyncThunk(
	"monitors/addDemoMonitors",
	async (data, thunkApi) => {
		try {
			const { authToken } = data;
			const res = await networkService.addDemoMonitors({
				authToken: authToken,
			});
			return res.data;
		} catch (error) {
			if (error.response && error.response.data) {
				return thunkApi.rejectWithValue(error.response.data);
			}
			const payload = {
				status: false,
				msg: error.message ? error.message : "Unknown error",
			};
			return thunkApi.rejectWithValue(payload);
		}
	}
);
export const deleteAllMonitors = createAsyncThunk(
	"monitors/deleteAllMonitors",
	async (data, thunkApi) => {
		try {
			const { authToken } = data;
			const res = await networkService.deleteAllMonitors({
				authToken: authToken,
			});
			return res.data;
		} catch (error) {
			if (error.response && error.response.data) {
				return thunkApi.rejectWithValue(error.response.data);
			}
			const payload = {
				status: false,
				msg: error.message ? error.message : "Unknown error",
			};
			return thunkApi.rejectWithValue(payload);
		}
	}
);

const uptimeMonitorsSlice = createSlice({
	name: "uptimeMonitors",
	initialState,
	reducers: {
		clearUptimeMonitorState: (state) => {
			state.isLoading = false;
			state.monitorsSummary = [];
			state.success = null;
			state.msg = null;
		},
	},
	extraReducers: (builder) => {
		builder
			// *****************************************************
			// Monitors by teamId
			// *****************************************************

			.addCase(getUptimeMonitorsByTeamId.pending, (state) => {
				state.isLoading = true;
			})
			.addCase(getUptimeMonitorsByTeamId.fulfilled, (state, action) => {
				state.isLoading = false;
				state.success = action.payload.msg;
				state.monitorsSummary = action.payload.data;
			})
			.addCase(getUptimeMonitorsByTeamId.rejected, (state, action) => {
				state.isLoading = false;
				state.success = false;
				state.msg = action.payload
					? action.payload.msg
					: "Getting uptime monitors failed";
			})

<<<<<<< HEAD
      // *****************************************************
      // Create Monitor
      // *****************************************************
      .addCase(createUptimeMonitor.pending, (state) => {
        state.isLoading = true;
      })
      .addCase(createUptimeMonitor.fulfilled, (state, action) => {
        state.isLoading = false;
        state.success = action.payload.success;
        state.msg = action.payload.msg;
      })
      .addCase(createUptimeMonitor.rejected, (state, action) => {
        state.isLoading = false;
        state.success = false;
        state.msg = action.payload
          ? action.payload.msg
          : "Failed to create uptime monitor";
      })
      // *****************************************************
      // Resolve Endpoint
      // *****************************************************
      .addCase(checkEndpointResolution.pending, (state) => {
        state.isLoading = true;
      })
      .addCase(checkEndpointResolution.fulfilled, (state, action) => {
        state.isLoading = false;
        state.success = action.payload.success;
        state.msg = action.payload.msg;
      })
      .addCase(checkEndpointResolution.rejected, (state, action) => {
        state.isLoading = false;
        state.success = false;
        state.msg = action.payload
          ? action.payload.msg
          : "Failed to check endpoint resolution";
      })
      // *****************************************************
      // Get Monitor By Id
      // *****************************************************
      .addCase(getUptimeMonitorById.pending, (state) => {
        state.isLoading = true;
      })
      .addCase(getUptimeMonitorById.fulfilled, (state, action) => {
        state.isLoading = false;
        state.success = action.payload.success;
        state.msg = action.payload.msg;
      })
      .addCase(getUptimeMonitorById.rejected, (state, action) => {
        state.isLoading = false;
        state.success = false;
        state.msg = action.payload
          ? action.payload.msg
          : "Failed to get uptime monitor";
      })
      // *****************************************************
      // update Monitor
      // *****************************************************
      .addCase(updateUptimeMonitor.pending, (state) => {
        state.isLoading = true;
      })
      .addCase(updateUptimeMonitor.fulfilled, (state, action) => {
        state.isLoading = false;
        state.success = action.payload.success;
        state.msg = action.payload.msg;
      })
      .addCase(updateUptimeMonitor.rejected, (state, action) => {
        state.isLoading = false;
        state.success = false;
        state.msg = action.payload
          ? action.payload.msg
          : "Failed to update uptime monitor";
      })
=======
			// *****************************************************
			// Create Monitor
			// *****************************************************
			.addCase(createUptimeMonitor.pending, (state) => {
				state.isLoading = true;
			})
			.addCase(createUptimeMonitor.fulfilled, (state, action) => {
				state.isLoading = false;
				state.success = action.payload.success;
				state.msg = action.payload.msg;
			})
			.addCase(createUptimeMonitor.rejected, (state, action) => {
				state.isLoading = false;
				state.success = false;
				state.msg = action.payload
					? action.payload.msg
					: "Failed to create uptime monitor";
			})
			// *****************************************************
			// Get Monitor By Id
			// *****************************************************
			.addCase(getUptimeMonitorById.pending, (state) => {
				state.isLoading = true;
			})
			.addCase(getUptimeMonitorById.fulfilled, (state, action) => {
				state.isLoading = false;
				state.success = action.payload.success;
				state.msg = action.payload.msg;
			})
			.addCase(getUptimeMonitorById.rejected, (state, action) => {
				state.isLoading = false;
				state.success = false;
				state.msg = action.payload ? action.payload.msg : "Failed to get uptime monitor";
			})
			// *****************************************************
			// update Monitor
			// *****************************************************
			.addCase(updateUptimeMonitor.pending, (state) => {
				state.isLoading = true;
			})
			.addCase(updateUptimeMonitor.fulfilled, (state, action) => {
				state.isLoading = false;
				state.success = action.payload.success;
				state.msg = action.payload.msg;
			})
			.addCase(updateUptimeMonitor.rejected, (state, action) => {
				state.isLoading = false;
				state.success = false;
				state.msg = action.payload
					? action.payload.msg
					: "Failed to update uptime monitor";
			})
>>>>>>> 44cee3ce

			// *****************************************************
			// Delete Monitor
			// *****************************************************
			.addCase(deleteUptimeMonitor.pending, (state) => {
				state.isLoading = true;
			})
			.addCase(deleteUptimeMonitor.fulfilled, (state, action) => {
				state.isLoading = false;
				state.success = action.payload.success;
				state.msg = action.payload.msg;
			})
			.addCase(deleteUptimeMonitor.rejected, (state, action) => {
				state.isLoading = false;
				state.success = false;
				state.msg = action.payload
					? action.payload.msg
					: "Failed to delete uptime monitor";
			})
			// *****************************************************
			// Delete Monitor checks by Team ID
			// *****************************************************
			.addCase(deleteMonitorChecksByTeamId.pending, (state) => {
				state.isLoading = true;
			})
			.addCase(deleteMonitorChecksByTeamId.fulfilled, (state, action) => {
				state.isLoading = false;
				state.success = action.payload.success;
				state.msg = action.payload.msg;
			})
			.addCase(deleteMonitorChecksByTeamId.rejected, (state, action) => {
				state.isLoading = false;
				state.success = false;
				state.msg = action.payload
					? action.payload.msg
					: "Failed to delete monitor checks";
			})
			// *****************************************************
			// Pause Monitor
			// *****************************************************
			.addCase(pauseUptimeMonitor.pending, (state) => {
				state.isLoading = true;
			})
			.addCase(pauseUptimeMonitor.fulfilled, (state, action) => {
				state.isLoading = false;
				state.success = action.payload.success;
				state.msg = action.payload.msg;
			})
			.addCase(pauseUptimeMonitor.rejected, (state, action) => {
				state.isLoading = false;
				state.success = false;
				state.msg = action.payload
					? action.payload.msg
					: "Failed to pause uptime monitor";
			})
			// *****************************************************
			// Add Demo Monitors
			// *****************************************************
			.addCase(addDemoMonitors.pending, (state) => {
				state.isLoading = true;
			})
			.addCase(addDemoMonitors.fulfilled, (state, action) => {
				state.isLoading = false;
				state.success = action.payload.success;
				state.msg = action.payload.msg;
			})
			.addCase(addDemoMonitors.rejected, (state, action) => {
				state.isLoading = false;
				state.success = false;
				state.msg = action.payload
					? action.payload.msg
					: "Failed to add demo uptime monitors";
			})
			// *****************************************************
			// Delete all Monitors
			// *****************************************************
			.addCase(deleteAllMonitors.pending, (state) => {
				state.isLoading = true;
			})
			.addCase(deleteAllMonitors.fulfilled, (state, action) => {
				state.isLoading = false;
				state.success = action.payload.success;
				state.msg = action.payload.msg;
			})
			.addCase(deleteAllMonitors.rejected, (state, action) => {
				state.isLoading = false;
				state.success = false;
				state.msg = action.payload ? action.payload.msg : "Failed to delete all monitors";
			});
	},
});

export const { setUptimeMonitors, clearUptimeMonitorState } = uptimeMonitorsSlice.actions;

export default uptimeMonitorsSlice.reducer;<|MERGE_RESOLUTION|>--- conflicted
+++ resolved
@@ -32,27 +32,27 @@
 );
 
 export const checkEndpointResolution = createAsyncThunk(
-  "monitors/checkEndpoint",
-  async(data, thunkApi) => {
-    try{
-      const { authToken, monitorURL } = data;
-
-      const res = await networkService.checkEndpointResolution({
-        authToken: authToken,
-        monitorURL: monitorURL,
-      })
-      return res.data;
-    } catch (error) {
-      if (error.response && error.response.data) {
-        return thunkApi.rejectWithValue(error.response.data);
-      }
-      const payload = {
-        status: false,
-        msg: error.message ? error.message : "Unknown error",
-      };
-      return thunkApi.rejectWithValue(payload);
-    }
-  }
+	"monitors/checkEndpoint",
+	async (data, thunkApi) => {
+		try {
+			const { authToken, monitorURL } = data;
+
+			const res = await networkService.checkEndpointResolution({
+				authToken: authToken,
+				monitorURL: monitorURL,
+			})
+			return res.data;
+		} catch (error) {
+			if (error.response && error.response.data) {
+				return thunkApi.rejectWithValue(error.response.data);
+			}
+			const payload = {
+				status: false,
+				msg: error.message ? error.message : "Unknown error",
+			};
+			return thunkApi.rejectWithValue(payload);
+		}
+	}
 )
 
 export const getUptimeMonitorById = createAsyncThunk(
@@ -276,80 +276,6 @@
 					: "Getting uptime monitors failed";
 			})
 
-<<<<<<< HEAD
-      // *****************************************************
-      // Create Monitor
-      // *****************************************************
-      .addCase(createUptimeMonitor.pending, (state) => {
-        state.isLoading = true;
-      })
-      .addCase(createUptimeMonitor.fulfilled, (state, action) => {
-        state.isLoading = false;
-        state.success = action.payload.success;
-        state.msg = action.payload.msg;
-      })
-      .addCase(createUptimeMonitor.rejected, (state, action) => {
-        state.isLoading = false;
-        state.success = false;
-        state.msg = action.payload
-          ? action.payload.msg
-          : "Failed to create uptime monitor";
-      })
-      // *****************************************************
-      // Resolve Endpoint
-      // *****************************************************
-      .addCase(checkEndpointResolution.pending, (state) => {
-        state.isLoading = true;
-      })
-      .addCase(checkEndpointResolution.fulfilled, (state, action) => {
-        state.isLoading = false;
-        state.success = action.payload.success;
-        state.msg = action.payload.msg;
-      })
-      .addCase(checkEndpointResolution.rejected, (state, action) => {
-        state.isLoading = false;
-        state.success = false;
-        state.msg = action.payload
-          ? action.payload.msg
-          : "Failed to check endpoint resolution";
-      })
-      // *****************************************************
-      // Get Monitor By Id
-      // *****************************************************
-      .addCase(getUptimeMonitorById.pending, (state) => {
-        state.isLoading = true;
-      })
-      .addCase(getUptimeMonitorById.fulfilled, (state, action) => {
-        state.isLoading = false;
-        state.success = action.payload.success;
-        state.msg = action.payload.msg;
-      })
-      .addCase(getUptimeMonitorById.rejected, (state, action) => {
-        state.isLoading = false;
-        state.success = false;
-        state.msg = action.payload
-          ? action.payload.msg
-          : "Failed to get uptime monitor";
-      })
-      // *****************************************************
-      // update Monitor
-      // *****************************************************
-      .addCase(updateUptimeMonitor.pending, (state) => {
-        state.isLoading = true;
-      })
-      .addCase(updateUptimeMonitor.fulfilled, (state, action) => {
-        state.isLoading = false;
-        state.success = action.payload.success;
-        state.msg = action.payload.msg;
-      })
-      .addCase(updateUptimeMonitor.rejected, (state, action) => {
-        state.isLoading = false;
-        state.success = false;
-        state.msg = action.payload
-          ? action.payload.msg
-          : "Failed to update uptime monitor";
-      })
-=======
 			// *****************************************************
 			// Create Monitor
 			// *****************************************************
@@ -369,6 +295,24 @@
 					: "Failed to create uptime monitor";
 			})
 			// *****************************************************
+			// Resolve Endpoint
+			// *****************************************************
+			.addCase(checkEndpointResolution.pending, (state) => {
+				state.isLoading = true;
+			})
+			.addCase(checkEndpointResolution.fulfilled, (state, action) => {
+				state.isLoading = false;
+				state.success = action.payload.success;
+				state.msg = action.payload.msg;
+			})
+			.addCase(checkEndpointResolution.rejected, (state, action) => {
+				state.isLoading = false;
+				state.success = false;
+				state.msg = action.payload
+					? action.payload.msg
+					: "Failed to check endpoint resolution";
+			})
+			// *****************************************************
 			// Get Monitor By Id
 			// *****************************************************
 			.addCase(getUptimeMonitorById.pending, (state) => {
@@ -402,7 +346,6 @@
 					? action.payload.msg
 					: "Failed to update uptime monitor";
 			})
->>>>>>> 44cee3ce
 
 			// *****************************************************
 			// Delete Monitor
