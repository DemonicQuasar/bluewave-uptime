--- conflicted
+++ resolved
@@ -4,91 +4,90 @@
 import { clearAuthState } from "../Features/Auth/authSlice";
 import { clearUptimeMonitorState } from "../Features/UptimeMonitors/uptimeMonitorsSlice";
 class NetworkService {
-<<<<<<< HEAD
-  constructor(store, dispatch, navigate) {
-    this.store = store;
-    this.dispatch = dispatch;
-    this.navigate = navigate;
-    let baseURL = BASE_URL;
-    this.axiosInstance = axios.create();
-    this.setBaseUrl(baseURL);
-    this.unsubscribe = store.subscribe(() => {
-      const state = store.getState();
-      if (BASE_URL !== undefined) {
-        baseURL = BASE_URL;
-      } else if (state?.settings?.apiBaseUrl ?? null) {
-        baseURL = state.settings.apiBaseUrl;
-      } else {
-        baseURL = FALLBACK_BASE_URL;
-      }
-      this.setBaseUrl(baseURL);
-    });
-    this.axiosInstance.interceptors.response.use(
-      (response) => response,
-      (error) => {
-        if (error.response && error.response.status === 401) {
-          dispatch(clearAuthState());
-          dispatch(clearUptimeMonitorState());
-          navigate("/login");
-        }
-        return Promise.reject(error);
-      }
-    );
-  }
-
-  setBaseUrl = (url) => {
-    this.axiosInstance.defaults.baseURL = url;
-  };
-
-  cleanup() {
-    if (this.unsubscribe) {
-      this.unsubscribe();
-    }
-  }
-
-  /**
-   *
-   * ************************************
-   * Create a new monitor
-   * ************************************
-   *
-   * @async
-   * @param {Object} config - The configuration object.
-   * @param {string} config.authToken - The authorization token to be used in the request header.
-   * @param {string} config.monitorId - The monitor ID to be sent in the param.
-   * @returns {Promise<AxiosResponse>} The response from the axios GET request.
-   */
-
-  async getMonitorById(config) {
-    return this.axiosInstance.get(`/monitors/${config.monitorId}`, {
-      headers: {
-        Authorization: `Bearer ${config.authToken}`,
-        "Content-Type": "application/json",
-      },
-    });
-  }
-
-  /**
-   *
-   * ************************************
-   * Create a new monitor
-   * ************************************
-   *
-   * @async
-   * @param {Object} config - The configuration object.
-   * @param {string} config.authToken - The authorization token to be used in the request header.
-   * @param {Object} config.monitor - The monitor object to be sent in the request body.
-   * @returns {Promise<AxiosResponse>} The response from the axios POST request.
-   */
-  async createMonitor(config) {
-    return this.axiosInstance.post(`/monitors`, config.monitor, {
-      headers: {
-        Authorization: `Bearer ${config.authToken}`,
-        "Content-Type": "application/json",
-      },
-    });
-  }
-
+	constructor(store, dispatch, navigate) {
+		this.store = store;
+		this.dispatch = dispatch;
+		this.navigate = navigate;
+		let baseURL = BASE_URL;
+		this.axiosInstance = axios.create();
+		this.setBaseUrl(baseURL);
+		this.unsubscribe = store.subscribe(() => {
+			const state = store.getState();
+			if (BASE_URL !== undefined) {
+				baseURL = BASE_URL;
+			} else if (state?.settings?.apiBaseUrl ?? null) {
+				baseURL = state.settings.apiBaseUrl;
+			} else {
+				baseURL = FALLBACK_BASE_URL;
+			}
+			this.setBaseUrl(baseURL);
+		});
+		this.axiosInstance.interceptors.response.use(
+			(response) => response,
+			(error) => {
+				if (error.response && error.response.status === 401) {
+					dispatch(clearAuthState());
+					dispatch(clearUptimeMonitorState());
+					navigate("/login");
+				}
+				return Promise.reject(error);
+			}
+		);
+	}
+
+	setBaseUrl = (url) => {
+		this.axiosInstance.defaults.baseURL = url;
+	};
+
+	cleanup() {
+		if (this.unsubscribe) {
+			this.unsubscribe();
+		}
+	}
+
+	/**
+	 *
+	 * ************************************
+	 * Create a new monitor
+	 * ************************************
+	 *
+	 * @async
+	 * @param {Object} config - The configuration object.
+	 * @param {string} config.authToken - The authorization token to be used in the request header.
+	 * @param {string} config.monitorId - The monitor ID to be sent in the param.
+	 * @returns {Promise<AxiosResponse>} The response from the axios GET request.
+	 */
+
+	async getMonitorById(config) {
+		return this.axiosInstance.get(`/monitors/${config.monitorId}`, {
+			headers: {
+				Authorization: `Bearer ${config.authToken}`,
+				"Content-Type": "application/json",
+			},
+		});
+	}
+
+	/**
+	 *
+	 * ************************************
+	 * Create a new monitor
+	 * ************************************
+	 *
+	 * @async
+	 * @param {Object} config - The configuration object.
+	 * @param {string} config.authToken - The authorization token to be used in the request header.
+	 * @param {Object} config.monitor - The monitor object to be sent in the request body.
+	 * @returns {Promise<AxiosResponse>} The response from the axios POST request.
+	 */
+	async createMonitor(config) {
+		return this.axiosInstance.post(`/monitors`, config.monitor, {
+			headers: {
+				Authorization: `Bearer ${config.authToken}`,
+				"Content-Type": "application/json",
+			},
+		});
+	}
+	
   /**
    *
    * ************************************
@@ -131,848 +130,6 @@
   async getMonitorsAndSummaryByTeamId(config) {
     const params = new URLSearchParams();
 
-    if (config.types) {
-      config.types.forEach((type) => {
-        params.append("type", type);
-      });
-    }
-    return this.axiosInstance.get(
-      `/monitors/team/summary/${config.teamId}?${params.toString()}`,
-      {
-        headers: {
-          Authorization: `Bearer ${config.authToken}`,
-          "Content-Type": "application/json",
-        },
-      }
-    );
-  }
-
-  /**
-   * ************************************
-   * Get all uptime monitors for a Team
-   * ************************************
-   *
-   * @async
-   * @param {Object} config - The configuration object.
-   * @param {string} config.authToken - The authorization token to be used in the request header.
-   * @param {string} config.teamId - The ID of the team whose monitors are to be retrieved.
-   * @param {number} [config.limit] - The maximum number of checks to retrieve.  0 for all, -1 for none
-   * @param {Array<string>} [config.types] - The types of monitors to retrieve.
-   * @param {string} [config.status] - The status of the monitors to retrieve.
-   * @param {string} [config.checkOrder] - The order in which to sort the retrieved monitors.
-   * @param {boolean} [config.normalize] - Whether to normalize the retrieved monitors.
-   * @param {number} [config.page] - The page number for pagination.
-   * @param {number} [config.rowsPerPage] - The number of rows per page for pagination.
-   * @param {string} [config.filter] - The filter to apply to the monitors.
-   * @param {string} [config.field] - The field to sort by.
-   * @param {string} [config.order] - The order in which to sort the field.
-   * @returns {Promise<AxiosResponse>} The response from the axios GET request.
-   */
-  async getMonitorsByTeamId(config) {
-    const {
-      authToken,
-      teamId,
-      limit,
-      types,
-      status,
-      checkOrder,
-      normalize,
-      page,
-      rowsPerPage,
-      filter,
-      field,
-      order,
-    } = config;
-
-    const params = new URLSearchParams();
-
-    if (limit) params.append("limit", limit);
-    if (types) {
-      types.forEach((type) => {
-        params.append("type", type);
-      });
-    }
-    if (status) params.append("status", status);
-    if (checkOrder) params.append("checkOrder", checkOrder);
-    if (normalize) params.append("normalize", normalize);
-    if (page) params.append("page", page);
-    if (rowsPerPage) params.append("rowsPerPage", rowsPerPage);
-    if (filter) params.append("filter", filter);
-    if (field) params.append("field", field);
-    if (order) params.append("order", order);
-
-    return this.axiosInstance.get(
-      `/monitors/team/${teamId}?${params.toString()}`,
-      {
-        headers: {
-          Authorization: `Bearer ${authToken}`,
-          "Content-Type": "application/json",
-        },
-      }
-    );
-  }
-
-  /**
-   * ************************************
-   * Get stats for a monitor
-   * ************************************
-   *
-   * @async
-   * @param {Object} config - The configuration object.
-   * @param {string} config.authToken - The authorization token to be used in the request header.
-   * @param {string} config.monitorId - The ID of the monitor whose statistics are to be retrieved.
-   * @param {string} config.sortOrder - The order in which to sort the retrieved statistics.
-   * @param {number} config.limit - The maximum number of statistics to retrieve.
-   * @param {string} config.dateRange - The date range for which to retrieve statistics.
-   * @param {number} config.numToDisplay - The number of checks to display.
-   * @param {boolean} config.normalize - Whether to normalize the retrieved statistics.
-   * @returns {Promise<AxiosResponse>} The response from the axios GET request.
-   */
-  async getStatsByMonitorId(config) {
-    const params = new URLSearchParams();
-    if (config.sortOrder) params.append("sortOrder", config.sortOrder);
-    if (config.limit) params.append("limit", config.limit);
-    if (config.dateRange) params.append("dateRange", config.dateRange);
-    if (config.numToDisplay) params.append("numToDisplay", config.numToDisplay);
-    if (config.normalize) params.append("normalize", config.normalize);
-
-    return this.axiosInstance.get(
-      `/monitors/stats/${config.monitorId}?${params.toString()}`,
-      {
-        headers: {
-          Authorization: `Bearer ${config.authToken}`,
-        },
-      }
-    );
-  }
-
-  /**
-   * ************************************
-   * Updates a single monitor
-   * ************************************
-   *
-   * @async
-   * @param {Object} config - The configuration object.
-   * @param {string} config.authToken - The authorization token to be used in the request header.
-   * @param {string} config.monitorId - The ID of the monitor to be updated.
-   * @param {Object} config.updatedFields - The fields to be updated for the monitor.
-   * @returns {Promise<AxiosResponse>} The response from the axios PUT request.
-   */
-  async updateMonitor(config) {
-    return this.axiosInstance.put(
-      `/monitors/${config.monitorId}`,
-      config.updatedFields,
-      {
-        headers: {
-          Authorization: `Bearer ${config.authToken}`,
-          "Content-Type": "application/json",
-        },
-      }
-    );
-  }
-
-  /**
-   * ************************************
-   * Deletes a single monitor by its ID
-   * ************************************
-   *
-   * @async
-   * @param {Object} config - The configuration object.
-   * @param {string} config.authToken - The authorization token to be used in the request header.
-   * @param {string} config.monitorId - The ID of the monitor to be deleted.
-   * @returns {Promise<AxiosResponse>} The response from the axios DELETE request.
-   */
-  async deleteMonitorById(config) {
-    return this.axiosInstance.delete(`/monitors/${config.monitorId}`, {
-      headers: {
-        Authorization: `Bearer ${config.authToken}`,
-        "Content-Type": "application/json",
-      },
-    });
-  }
-
-  /**
-   * ************************************
-   * Deletes all checks for all monitor by teamID
-   * ************************************
-   *
-   * @async
-   * @param {Object} config - The configuration object.
-   * @param {string} config.authToken - The authorization token to be used in the request header.
-   * @param {string} config.teamId - The team ID of the monitors to be deleted.
-   * @returns {Promise<AxiosResponse>} The response from the axios DELETE request.
-   */
-  async deleteChecksByTeamId(config) {
-    return this.axiosInstance.delete(`/checks/team/${config.teamId}`, {
-      headers: {
-        Authorization: `Bearer ${config.authToken}`,
-        "Content-Type": "application/json",
-      },
-    });
-  }
-  /**
-   * ************************************
-   * Pauses a single monitor by its ID
-   * ************************************
-   *
-   * @async
-   * @param {Object} config - The configuration object.
-   * @param {string} config.authToken - The authorization token to be used in the request header.
-   * @param {string} config.monitorId - The ID of the monitor to be paused.
-   * @returns {Promise<AxiosResponse>} The response from the axios POST request.
-   */
-  async pauseMonitorById(config) {
-    return this.axiosInstance.post(
-      `/monitors/pause/${config.monitorId}`,
-      {},
-      {
-        headers: {
-          Authorization: `Bearer ${config.authToken}`,
-          "Content-Type": "application/json",
-        },
-      }
-    );
-  }
-
-  /**
-   * ************************************
-   * Adds demo monitors
-   * ************************************
-   *
-   * @async
-   * @param {Object} config - The configuration object.
-   * @param {string} config.authToken - The authorization token to be used in the request header.
-   * @returns {Promise<AxiosResponse>} The response from the axios POST request.
-   */
-  async addDemoMonitors(config) {
-    return this.axiosInstance.post(
-      `/monitors/demo`,
-      {},
-      {
-        headers: {
-          Authorization: `Bearer ${config.authToken}`,
-          "Content-Type": "application/json",
-        },
-      }
-    );
-  }
-
-  /**
-   * ************************************
-   * Deletes all monitors for a team by team ID
-   * ************************************
-   *
-   * @async
-   * @param {Object} config - The configuration object.
-   * @param {string} config.authToken - The authorization token to be used in the request header.
-   * @returns {Promise<AxiosResponse>} The response from the axios DELETE request.
-   */
-  async deleteAllMonitors(config) {
-    return this.axiosInstance.delete(`/monitors/`, {
-      headers: {
-        Authorization: `Bearer ${config.authToken}`,
-        "Content-Type": "application/json",
-      },
-    });
-  }
-
-  /**
-   * ************************************
-   * Gets the certificate expiry for a monitor
-   * ************************************
-   *
-   * @async
-   * @param {Object} config - The configuration object.
-   * @param {string} config.authToken - The authorization token to be used in the request header.
-   * @param {string} config.monitorId - The ID of the monitor whose certificate expiry is to be retrieved.
-   * @returns {Promise<AxiosResponse>} The response from the axios GET request.
-   *
-   */
-  async getCertificateExpiry(config) {
-    return this.axiosInstance.get(`/monitors/certificate/${config.monitorId}`, {
-      headers: {
-        Authorization: `Bearer ${config.authToken}`,
-      },
-    });
-  }
-
-  /**
-   * ************************************
-   * Registers a new user
-   * ************************************
-   *
-   * @async
-   * @param {Object} form - The form data for the new user to be registered.
-   * @returns {Promise<AxiosResponse>} The response from the axios POST request.
-   */
-  async registerUser(form) {
-    return this.axiosInstance.post(`/auth/register`, form);
-  }
-
-  /**
-   * ************************************
-   * Logs in a user
-   * ************************************
-   *
-   * @async
-   * @param {Object} form - The form data for the user to be logged in.
-   * @returns {Promise<AxiosResponse>} The response from the axios POST request.
-   *
-   */
-  async loginUser(form) {
-    return this.axiosInstance.post(`/auth/login`, form);
-  }
-
-  /**
-   * ************************************
-   * Updates a user
-   * ************************************
-   *
-   * @async
-   * @param {Object} config - The configuration object.
-   * @param {string} config.authToken - The authorization token to be used in the request header.
-   * @param {string} config.userId - The ID of the user to be updated.
-   * @param {Object} config.form - The form data for the user to be updated.
-   * @returns {Promise<AxiosResponse>} The response from the axios PUT request.
-   *
-   */
-  async updateUser(config) {
-    return this.axiosInstance.put(`/auth/user/${config.userId}`, config.form, {
-      headers: {
-        Authorization: `Bearer ${config.authToken}`,
-      },
-    });
-  }
-
-  /**
-   * ************************************
-   * Deletes a user
-   * ************************************
-   *
-   * @async
-   * @param {Object} config - The configuration object.
-   * @param {string} config.authToken - The authorization token to be used in the request header.
-   * @param {string} config.userId - The ID of the user to be deleted.
-   *
-   **/
-  async deleteUser(config) {
-    return this.axiosInstance.delete(`/auth/user/${config.userId}`, {
-      headers: { Authorization: `Bearer ${config.authToken}` },
-    });
-  }
-
-  /**
-   * ************************************
-   * Forgot password request
-   * ************************************
-   *
-   * @async
-   * @param {Object} form - The form data for the password recovery request.
-   * @returns {Promise<AxiosResponse>} The response from the axios POST request.
-   *
-   */
-  async forgotPassword(form) {
-    return this.axiosInstance.post(`/auth/recovery/request`, form);
-  }
-
-  /**
-   * ************************************
-   * Validates a recovery token
-   * ************************************
-   *
-   * @async
-   * @param {Object} config - The configuration object.
-   * @param {string} config.recoveryToken - The recovery token to be validated.
-   * @returns {Promise<AxiosResponse>} The response from the axios POST request.
-   *
-   */
-  async validateRecoveryToken(config) {
-    return this.axiosInstance.post("/auth/recovery/validate", {
-      recoveryToken: config.recoveryToken,
-    });
-  }
-
-  /**
-   * ************************************
-   * Requests password recovery
-   * ************************************
-   *
-   * @async
-   * @param {Object} config - The configuration object.
-   * @param {string} config.recoveryToken - The token for recovery request.
-   * @param {Object} config.form - The form data for the password recovery request.
-   * @returns {Promise<AxiosResponse>} The response from the axios POST request.
-   *
-   */
-  async setNewPassword(config) {
-    return this.axiosInstance.post("/auth/recovery/reset", {
-      ...config.form,
-      recoveryToken: config.recoveryToken,
-    });
-  }
-
-  /**
-   * ************************************
-   * Checks if an admin user exists
-   * ************************************
-   *
-   * @async
-   * @returns {Promise<AxiosResponse>} The response from the axios GET request.
-   *
-   */
-  async doesSuperAdminExist() {
-    return this.axiosInstance.get("/auth/users/superadmin");
-  }
-
-  /**
-   * ************************************
-   * Get all users
-   * ************************************
-   *
-   * @async
-   * @param {Object} config - The configuration object.
-   * @param {string} config.authToken - The authorization token to be used in the request header.
-   * @returns {Promise<AxiosResponse>} The response from the axios GET request.
-   *
-   */
-  async getAllUsers(config) {
-    return this.axiosInstance.get("/auth/users", {
-      headers: { Authorization: `Bearer ${config.authToken}` },
-    });
-  }
-
-  /**
-   * ************************************
-   * Requests an invitation token
-   * ************************************
-   *
-   * @async
-   * @param {Object} config - The configuration object.
-   * @param {string} config.authToken - The authorization token to be used in the request header.
-   * @param {string} config.email - The email of the user to be invited.
-   * @param {string} config.role - The role of the user to be invited.
-   * @returns {Promise<AxiosResponse>} The response from the axios POST request.
-   *
-   */
-  async requestInvitationToken(config) {
-    return this.axiosInstance.post(
-      `/invite`,
-      { email: config.email, role: config.role },
-      {
-        headers: { Authorization: `Bearer ${config.authToken}` },
-      }
-    );
-  }
-
-  /**
-   * ************************************
-   * Verifies an invitation token
-   * ************************************
-   *
-   * @async
-   * @param {string} token - The invitation token to be verified.
-   * @returns {Promise<AxiosResponse>} The response from the axios POST request.
-   *
-   */
-  async verifyInvitationToken(token) {
-    return this.axiosInstance.post(`/invite/verify`, {
-      token,
-    });
-  }
-
-  /**
-   * ************************************
-   * Get all checks for a given monitor
-   * ************************************
-   *
-   * @async
-   * @param {Object} config - The configuration object.
-   * @param {string} config.authToken - The authorization token to be used in the request header.
-   * @param {string} config.monitorId - The ID of the monitor.
-   * @param {string} config.sortOrder - The order in which to sort the checks.
-   * @param {number} config.limit - The maximum number of checks to retrieve.
-   * @param {string} config.dateRange - The range of dates for which to retrieve checks.
-   * @param {string} config.filter - The filter to apply to the checks.
-   * @param {number} config.page - The page number to retrieve in a paginated list.
-   * @param {number} config.rowsPerPage - The number of rows per page in a paginated list.
-   * @returns {Promise<AxiosResponse>} The response from the axios GET request.
-   *
-   */
-
-  async getChecksByMonitor(config) {
-    const params = new URLSearchParams();
-    if (config.sortOrder) params.append("sortOrder", config.sortOrder);
-    if (config.limit) params.append("limit", config.limit);
-    if (config.dateRange) params.append("dateRange", config.dateRange);
-    if (config.filter) params.append("filter", config.filter);
-    if (config.page) params.append("page", config.page);
-    if (config.rowsPerPage) params.append("rowsPerPage", config.rowsPerPage);
-
-    return this.axiosInstance.get(
-      `/checks/${config.monitorId}?${params.toString()}`,
-      {
-        headers: { Authorization: `Bearer ${config.authToken}` },
-      }
-    );
-  }
-
-  /**
-   * ************************************
-   * Get all checks for a given user
-   * ************************************
-   *
-   * @async
-   * @param {Object} config - The configuration object.
-   * @param {string} config.authToken - The authorization token to be used in the request header.
-   * @param {string} config.userId - The ID of the user.
-   * @param {string} config.sortOrder - The order in which to sort the checks.
-   * @param {number} config.limit - The maximum number of checks to retrieve.
-   * @param {string} config.dateRange - The range of dates for which to retrieve checks.
-   * @param {string} config.filter - The filter to apply to the checks.
-   * @param {number} config.page - The page number to retrieve in a paginated list.
-   * @param {number} config.rowsPerPage - The number of rows per page in a paginated list.
-   * @returns {Promise<AxiosResponse>} The response from the axios GET request.
-   *
-   */
-  async getChecksByTeam(config) {
-    const params = new URLSearchParams();
-    if (config.sortOrder) params.append("sortOrder", config.sortOrder);
-    if (config.limit) params.append("limit", config.limit);
-    if (config.dateRange) params.append("dateRange", config.dateRange);
-    if (config.filter) params.append("filter", config.filter);
-    if (config.page) params.append("page", config.page);
-    if (config.rowsPerPage) params.append("rowsPerPage", config.rowsPerPage);
-    return this.axiosInstance.get(
-      `/checks/team/${config.teamId}?${params.toString()}`,
-      {
-        headers: { Authorization: `Bearer ${config.authToken}` },
-      }
-    );
-  }
-
-  /**
-   * ************************************
-   * Get all checks for a given user
-   * ************************************
-   *
-   * @async
-   * @param {Object} config - The configuration object.
-   * @param {string} config.authToken - The authorization token to be used in the request header.
-   * @param {number} config.ttl - TTL for checks
-   * @returns {Promise<AxiosResponse>} The response from the axios GET request.
-   *
-   */
-  async updateChecksTTL(config) {
-    return this.axiosInstance.put(
-      `/checks/team/ttl`,
-      { ttl: config.ttl },
-      {
-        headers: {
-          Authorization: `Bearer ${config.authToken}`,
-          "Content-Type": "application/json",
-        },
-      }
-    );
-  }
-
-  /**
-   * ************************************
-   * Get app settings
-   * ************************************
-   *
-   * @async
-   * @param {Object} config - The configuration object.
-   * @param {string} config.authToken - The authorization token to be used in the request header.
-   * @returns {Promise<AxiosResponse>} The response from the axios GET request.
-   *
-   */
-
-  async getAppSettings(config) {
-    return this.axiosInstance.get("/settings", {
-      headers: {
-        Authorization: `Bearer ${config.authToken}`,
-        "Content-Type": "application/json",
-      },
-    });
-  }
-
-  /**
-   *
-   * ************************************
-   * Create a new monitor
-   * ************************************
-   *
-   * @async
-   * @param {Object} config - The configuration object.
-   * @param {string} config.authToken - The authorization token to be used in the request header.
-   * @param {Object} config.settings - The monitor object to be sent in the request body.
-   * @returns {Promise<AxiosResponse>} The response from the axios POST request.
-   */
-  async updateAppSettings(config) {
-    return this.axiosInstance.put(`/settings`, config.settings, {
-      headers: {
-        Authorization: `Bearer ${config.authToken}`,
-        "Content-Type": "application/json",
-      },
-    });
-  }
-
-  /**
-   * ************************************
-   * Creates a maintenance window
-   * ************************************
-   *
-   * @async
-   * @param {Object} config - The configuration object.
-   * @param {string} config.authToken - The authorization token to be used in the request header.
-   * @param {Object} config.maintenanceWindow - The maintenance window object to be sent in the request body.
-   * @returns {Promise<AxiosResponse>} The response from the axios POST request.
-   *
-   */
-
-  async createMaintenanceWindow(config) {
-    return this.axiosInstance.post(
-      `/maintenance-window`,
-      config.maintenanceWindow,
-      {
-        headers: {
-          Authorization: `Bearer ${config.authToken}`,
-          "Content-Type": "application/json",
-        },
-      }
-    );
-  }
-
-  /**
-   * ************************************
-   * Edits a maintenance window
-   * ************************************
-   *
-   * @async
-   * @param {Object} config - The configuration object.
-   * @param {string} config.authToken - The authorization token to be used in the request header.
-   * @param {Object} config.maintenanceWindowId - The maintenance window id.
-   * @param {Object} config.maintenanceWindow - The maintenance window object to be sent in the request body.
-   * @returns {Promise<AxiosResponse>} The response from the axios POST request.
-   *
-   */
-
-  async editMaintenanceWindow(config) {
-    return this.axiosInstance.put(
-      `/maintenance-window/${config.maintenanceWindowId}`,
-      config.maintenanceWindow,
-      {
-        headers: {
-          Authorization: `Bearer ${config.authToken}`,
-          "Content-Type": "application/json",
-        },
-      }
-    );
-  }
-
-  /**
-   * ************************************
-   * Get maintenance window by id
-   * ************************************
-   *
-   * @async
-   * @param {Object} config - The configuration object.
-   * @param {string} config.authToken - The authorization token to be used in the request header.
-   * @param {string} [config.maintenanceWindowId] - The id of the maintenance window to delete.
-   * @returns {Promise<AxiosResponse>} The response from the axios POST request.
-   *
-   */
-
-  async getMaintenanceWindowById(config) {
-    const { authToken, maintenanceWindowId } = config;
-    return this.axiosInstance.get(
-      `/maintenance-window/${maintenanceWindowId}`,
-      {
-        headers: {
-          Authorization: `Bearer ${authToken}`,
-          "Content-Type": "application/json",
-        },
-      }
-    );
-  }
-
-  /**
-   * ************************************
-   * Get maintenance windows by teamId
-   * ************************************
-   *
-   * @async
-   * @param {Object} config - The configuration object.
-   * @param {string} config.authToken - The authorization token to be used in the request header.
-   * @param {string} [config.active] - The status of the maintenance windows to retrieve.
-   * @param {number} [config.page] - The page number for pagination.
-   * @param {number} [config.rowsPerPage] - The number of rows per page for pagination.
-   * @param {string} [config.field] - The field to sort by.
-   * @param {string} [config.order] - The order in which to sort the field.
-   * @returns {Promise<AxiosResponse>} The response from the axios POST request.
-   *
-   */
-
-  async getMaintenanceWindowsByTeamId(config) {
-    const { authToken, active, page, rowsPerPage, field, order } = config;
-    const params = new URLSearchParams();
-
-    if (active) params.append("status", active);
-    if (page) params.append("page", page);
-    if (rowsPerPage) params.append("rowsPerPage", rowsPerPage);
-    if (field) params.append("field", field);
-    if (order) params.append("order", order);
-
-    return this.axiosInstance.get(
-      `/maintenance-window/team?${params.toString()}`,
-      {
-        headers: {
-          Authorization: `Bearer ${authToken}`,
-          "Content-Type": "application/json",
-        },
-      }
-    );
-  }
-  /**
-   * ************************************
-   * Delete maintenance window by id
-   * ************************************
-   *
-   * @async
-   * @param {Object} config - The configuration object.
-   * @param {string} config.authToken - The authorization token to be used in the request header.
-   * @param {string} [config.maintenanceWindowId] - The id of the maintenance window to delete.
-   * @returns {Promise<AxiosResponse>} The response from the axios POST request.
-   *
-   */
-
-  async deleteMaintenanceWindow(config) {
-    const { authToken, maintenanceWindowId } = config;
-    return this.axiosInstance.delete(
-      `/maintenance-window/${maintenanceWindowId}`,
-      {
-        headers: {
-          Authorization: `Bearer ${authToken}`,
-          "Content-Type": "application/json",
-        },
-      }
-    );
-  }
-
-  /**
-   * ************************************
-   * Fetcher github latest release version
-   * ************************************
-   *
-   * @async
-   * @returns {Promise<AxiosResponse>} The response from the axios GET request.
-   *
-   */
-  async fetchGithubLatestRelease() {
-    return this.axiosInstance.get('https://api.github.com/repos/bluewave-labs/bluewave-uptime/releases/latest');
-  }
-
-=======
-	constructor(store, dispatch, navigate) {
-		this.store = store;
-		this.dispatch = dispatch;
-		this.navigate = navigate;
-		let baseURL = BASE_URL;
-		this.axiosInstance = axios.create();
-		this.setBaseUrl(baseURL);
-		this.unsubscribe = store.subscribe(() => {
-			const state = store.getState();
-			if (BASE_URL !== undefined) {
-				baseURL = BASE_URL;
-			} else if (state?.settings?.apiBaseUrl ?? null) {
-				baseURL = state.settings.apiBaseUrl;
-			} else {
-				baseURL = FALLBACK_BASE_URL;
-			}
-			this.setBaseUrl(baseURL);
-		});
-		this.axiosInstance.interceptors.response.use(
-			(response) => response,
-			(error) => {
-				if (error.response && error.response.status === 401) {
-					dispatch(clearAuthState());
-					dispatch(clearUptimeMonitorState());
-					navigate("/login");
-				}
-				return Promise.reject(error);
-			}
-		);
-	}
-
-	setBaseUrl = (url) => {
-		this.axiosInstance.defaults.baseURL = url;
-	};
-
-	cleanup() {
-		if (this.unsubscribe) {
-			this.unsubscribe();
-		}
-	}
-
-	/**
-	 *
-	 * ************************************
-	 * Create a new monitor
-	 * ************************************
-	 *
-	 * @async
-	 * @param {Object} config - The configuration object.
-	 * @param {string} config.authToken - The authorization token to be used in the request header.
-	 * @param {string} config.monitorId - The monitor ID to be sent in the param.
-	 * @returns {Promise<AxiosResponse>} The response from the axios GET request.
-	 */
-
-	async getMonitorById(config) {
-		return this.axiosInstance.get(`/monitors/${config.monitorId}`, {
-			headers: {
-				Authorization: `Bearer ${config.authToken}`,
-				"Content-Type": "application/json",
-			},
-		});
-	}
-
-	/**
-	 *
-	 * ************************************
-	 * Create a new monitor
-	 * ************************************
-	 *
-	 * @async
-	 * @param {Object} config - The configuration object.
-	 * @param {string} config.authToken - The authorization token to be used in the request header.
-	 * @param {Object} config.monitor - The monitor object to be sent in the request body.
-	 * @returns {Promise<AxiosResponse>} The response from the axios POST request.
-	 */
-	async createMonitor(config) {
-		return this.axiosInstance.post(`/monitors`, config.monitor, {
-			headers: {
-				Authorization: `Bearer ${config.authToken}`,
-				"Content-Type": "application/json",
-			},
-		});
-	}
-
-	/**
-	 *
-	 * ************************************
-	 * Gets monitors and summary of stats by TeamID
-	 * ************************************
-	 *
-	 * @async
-	 * @param {Object} config - The configuration object.
-	 * @param {string} config.authToken - The authorization token to be used in the request header.
-	 * @param {string} config.teamId - Team ID
-	 * @param {Array<string>} config.types - Array of monitor types
-	 * @returns {Promise<AxiosResponse>} The response from the axios POST request.
-	 */
-	async getMonitorsAndSummaryByTeamId(config) {
-		const params = new URLSearchParams();
-
 		if (config.types) {
 			config.types.forEach((type) => {
 				params.append("type", type);
@@ -1689,7 +846,6 @@
 			"https://api.github.com/repos/bluewave-labs/bluewave-uptime/releases/latest"
 		);
 	}
->>>>>>> 44cee3ce
 }
 
 export default NetworkService;
